--- conflicted
+++ resolved
@@ -1,2100 +1,2096 @@
-import collections
-import logging
-import math
-import numba
-import numpy as np
-import warnings
-
-from climate_indices import utils
-
-#-----------------------------------------------------------------------------------------------------------------------
-# set up a basic, global _logger
-logging.basicConfig(level=logging.INFO,
-                    format='%(asctime)s %(levelname)s %(message)s',
-                    datefmt='%Y-%m-%d  %H:%M:%S')
-_logger = logging.getLogger(__name__)
-
-#-----------------------------------------------------------------------------------------------------------------------
-_PDSI_MIN = -4.0
-_PDSI_MAX = 4.0
-
-#-----------------------------------------------------------------------------------------------------------------------
-# ignore all warnings
-warnings.simplefilter('ignore', Warning)
-
-#-----------------------------------------------------------------------------------------------------------------------
-@numba.jit
-def _water_balance(AWC,
-                   PET,
-                   P):
-    """
-    Performs a water balance accounting for a location which accounts for several monthly water balance variables, 
-    calculated based on precipitation, potential evapotranspiration, and available water capacity of the soil.
-     
-    Input arrays are expected to be the same size, corresponding to the total number of months.
-    
-    :param AWC: available water capacity (total, including top/surface inch), in inches 
-    :param PET: potential evapotranspiration, in inches 
-    :param P: precipitation, in inches 
-    :return: seven numpy arrays with values for evapotranspiration, potential recharge, recharge, runoff, 
-             potential runoff, loss, and potential loss 
-    """
-    
-    # flatten timeseries to a 1-D array
-    PET = PET.flatten() 
-    P = P.flatten()
-    
-    total_months = PET.shape[0]
-
-    # allocate arrays for the water balance values
-    ET = np.zeros((total_months,))
-    PR = np.zeros((total_months,))
-    R = np.zeros((total_months,))
-    Rs = np.zeros((total_months,))
-    Ru = np.zeros((total_months,))
-    RO = np.zeros((total_months,))
-    PRO = np.zeros((total_months,))
-    S = np.zeros((total_months,))
-    Ss = np.zeros((total_months,))
-    Su = np.zeros((total_months,))
-    L = np.zeros((total_months,))
-    Ls = np.zeros((total_months,))
-    Lu = np.zeros((total_months,))
-    PL = np.zeros((total_months,))
-    PLs = np.zeros((total_months,))
-    PLu = np.zeros((total_months,))
-    
-    # A is the difference between the soil moisture in the surface soil layer and the potential evapotranspiration.
-    A = np.zeros((total_months,))
-        
-    # B is the difference between the precipitation and potential evapotranspiration, i.e. the excess precipitation
-    B = np.zeros((total_months,))
-
-    # C is the amount of room (in inches) in the surface soil layer that can be recharged with precipitation
-    C = np.zeros((total_months,))
-
-    # D is the amount of excess precipitation (in inches) that is left over after the surface soil layer is recharged
-    D = np.zeros((total_months,))
-    
-    # E is the amount of room (in inches) in the underlying soil layer that is available to be recharged with excess precipitation
-    E = np.zeros((total_months,))
-   
-    # NOTE: SOIL MOISTURE STORAGE IS HANDLED BY DIVIDING THE SOIL INTO TWO
-    # LAYERS AND ASSUMING THAT 1 INCH OF WATER CAN BE STORED IN THE SURFACE
-    # LAYER. AWC IS THE COMBINED AVAILABLE MOISTURE CAPACITY IN BOTH SOIL
-    # LAYERS. THE UNDERLYING LAYER HAS AN AVAILABLE CAPACITY THAT DEPENDS 
-    # ON THE SOIL CHARACTERISTICS OF THE LOCATION. THE SOIL MOISTURE 
-    # STORAGE WITHIN THE SURFACE LAYER (UNDERLYING LAYER) IS THE AMOUNT OF 
-    # AVAILABLE MOISTURE STORED AT THE BEGINNING OF THE MONTH IN THE 
-    # SURFACE (UNDERLYING) LAYER.
-    
-    # Ss_AWC is the available moisture capacity in the surface soil layer; it is a constant across all locations.
-    Ss_AWC = 1 
-    
-    #!!!!!! VALIDATE !!!!!!!!!!!!!!!!!!!!!!!!!!
-    #
-    # proposed fix for locations where the AWC is less than 1.0 inch
-    #
-    if AWC < 1.0:
-        Ss_AWC = AWC
-    #!!!!!!!!!!!!!!!!!!!!!!!!!!!!!!!!!!!!!!!!!!    
-    
-
-    # Su_AWC is the available moisture capacity in the underlying soil layer; it is a location-specific constant.
-    Su_AWC = AWC - Ss_AWC
-    
-    ## INITIAL CONDITIONS
-    
-    # NOTE: AS THE FIRST STEP IN THE CALCULATION OF THE PALMER DROUGHT 
-    # INDICES IS A WATER BALANCE, THE CALCULATION SHOULD BE INITIALIZED 
-    # DURING A MONTH AND YEAR IN WHICH THE SOIL MOISTURE STORAGE CAN BE 
-    # ASSUMED TO BE FULL.
-    
-    # S0 = AWC is the initial combined soil moisture storage 
-    # in both soil layers. Within the following water balance
-    # calculation loop, S0 is the soil moisture storage in
-    # both soil layers at the beginning of each month.
-    S0 = AWC 
-    
-    # Ss0 = 1 is the initial soil moisture storage in the surface 
-    # soil layer. Within the following water balance calculation
-    # loop, Ss0 is the soil moisture storage in the surface soil 
-    # layer at the beginning of each month.
-    Ss0 = 1 
-    
-    #!!!!!! VALIDATE !!!!!!!!!!!!!!!!!!!!!!!!!!
-    #
-    # proposed fix for locations where the AWC is less than 1.0 inch
-    #
-    if AWC < 1.0:
-        Ss0 = AWC
-    #!!!!!!!!!!!!!!!!!!!!!!!!!!!!!!!!!!!!!!!!!!    
-
-    # Su0 = Su_AWC is the initial soil moisture storage in 
-    # the underlying soil layer. Within the following 
-    # water balance calculation loop, Su0 is the soil
-    # moisture storage in the underlying soil layer at the 
-    # beginning of each month.
-    Su0 = Su_AWC
-    
-    ## CALCULATION OF THE WATER BALANCE
-    
-    # THE FIRST PART OF PALMER'S METHOD FOR CALCULATING THE PDSI INVOLVES 
-    # THE CALCULATION OF  A WATER BALANCE USING HISTORIC RECORDS OF 
-    # PRECIPITATION AND TEMPERATURE AND THORNTHWAITE'S METHOD.
-    
-    # k is the counter for each month of data on record
-    for k in range(total_months):
-
-        ## VARIABLE DEFINITIONS
-        
-        # P is the historical, monthly precipitation for the location.
-        
-        # Ss is the soil moisture storage in the surface layer at the end of the month.
-        
-        # Su is the soil moisture storage in the underlying layer at the end of the month.
-        
-        # S is the combined soil moisture storage in the combined surface 
-        # and underlying soil moisture storage layers at the end of the month.
-        
-        # ET is the actual evapotranspiration from the combined surface and underlying soil moisture storage layers.
-        
-        # Ls is the actual soil moisture loss from the surface soil moisture storage layer.
-        
-        # Lu is the actual soil moisture loss from the underlying soil moisture storage layer.
-        
-        # L is the actual soil moisture loss from the combined surface and underlying soil moisture storage layers.
-        
-        # PLs is the potential soil moisture loss from the surface soil moisture storage layer.
-        
-        # PLu is the potential soil moisture loss from the underlying soil moisture storage layer.
-        
-        # PL is the potential soil moisture loss from the combined surface and underlying soil moisture storage layers.
-        
-        # Rs is the actual recharge to the surface soil moisture storage layer.
-        
-        # Ru is the actual recharge to the underlying soil moisture storage layer.
-        
-        # R is the actual recharge to the combined surface and underlying soil moisture storage layers.
-        
-        # PR is the potential recharge to the combined surface and underlying 
-        # soil moisture storage layers at the beginning of the month.
-        PR[k] = AWC - S0
-        
-        # RO is the actual runoff from the combined surface and underlying soil moisture storage layers.
-        
-        # PRO is the potential runoff. According to Alley (1984),
-        # PRO = AWC - PR = Ss + Su; here Ss and Su refer to those values at
-        # the beginning of the month: Ss0 and Su0.
-        PRO[k] = AWC - PR[k]
-        
-        # A is the difference between the soil moisture in the surface soil layer and the potential evapotranspiration.
-        A[k] = Ss0 - PET[k]
-        
-        # B is the difference between the precipitation and potential
-        # evapotranspiration - it is the excess precipitation.
-        B[k] = P[k] - PET[k]
-        
-        ## INTERNAL CALCULATIONS
-
-        # calculate potential loss values        
-        PL[k], PLs[k], PLu[k] = _water_balance_potential_loss(A[k], PLs[k], PLu[k], PET[k], Ss0, Su0, AWC)
-        
-        if B[k] >= 0:
-            # B >= 0 indicates that there is sufficient 
-            # precipitation during month k to satisfy the PET 
-            # requirement for month k - i.e., there is excess 
-            # precipitation. Therefore, there is no moisture loss 
-            # from either soil layer.
-            
-            # C is the amount of room (in inches) in the
-            # surface soil layer that can be recharged with
-            # precipitation. Here 1 refers to the
-            # approximate number of inches of moisture 
-            # allocated to the surface soil layer.
-            C[k] = 1 - Ss0 
-            
-            if C[k] >= B[k]:
-                # C >= B indicates that there is AT LEAST enough room in the surface soil layer for recharge than there 
-                # is excess precipitation. Therefore, precipitation will recharge ONLY the surface soil layer, and there 
-                # is NO runoff and NO soil moisture loss from either soil layer.
-                Rs[k] = B[k]
-                Ls[k] = 0
-                Ss[k] = Ss0 + Rs[k]
-                Ru[k] = 0
-                Lu[k] = 0
-                Su[k] = Su0
-                RO[k] = 0
-
-            else:
-                # C < B indicates that there is more excess precipitation than there is room in the surface soil layer  
-                # for recharge. Therefore, the excess precipitation will recharge BOTH the surface soil layer and 
-                # the underlying soil layer, and there is NO soil moisture loss from either soil layer.
-                Rs[k] = C[k]
-                Ls[k] = 0 
-                Ss[k] = 1   # the approximate number of inches of moisture allocated to the surface soil layer
-                D[k] = B[k] - Rs[k] # amount of excess precipitation (in inches) left over after the surface soil layer is recharged
-                E[k] = Su_AWC - Su0  # amount of room (in inches) in the underlying soil layer available to be recharged with excess precipitation
-                if E[k] > D[k]: 
-                    # E > D indicates that there is more room in the underlying soil layer than there is excess 
-                    # precipitation available after recharge to the surface soil layer. Therefore, there is no runoff.
-                    Ru[k] = D[k]
-                    RO[k] = 0
-            
-                else: 
-                    # E <= D indicates that there is AT MOST enough room in the underlying soil layer for the excess
-                    # precipitation available after recharge to the surface soil layer. In the case that there is enough 
-                    # room, there is no runoff. In the case that there is not enough room, runoff occurs.
-                    Ru[k] = E[k]
-                    RO[k] = D[k] - Ru[k]
-
-                # Since there is more excess precipitation than there is room in the surface soil layer for recharge,
-                # the soil moisture storage in the underlying soil layer at the end of the month is equal to the storage  
-                # at the beginning of the month plus any recharge to the underlying soil layer.
-                Lu[k] = 0
-                Su[k] = Su0 + Ru[k] 
-
-            # Since there is sufficient precipitation during month k to satisfy the PET
-            # requirement for month k, the actual evapotranspiration is equal to PET.
-            ET[k] = PET[k] 
-            
-        else: 
-            # B < 0 indicates that there is not sufficient precipitation
-            # during month k to satisfy the PET requirement for month k -
-            # i.e., there is NO excess precipitation. Therefore, soil 
-            # moisture loss occurs, and there is NO runoff and NO recharge 
-            # to either soil layer.
-            if Ss0 >= abs(B[k]):
-                # Ss0 >= abs(B) indicates that there is AT LEAST sufficient moisture in the surface soil layer at 
-                # the beginning of the month k to satisfy the PET requirement for month k. Therefore, soil moisture 
-                # loss occurs from ONLY the surface soil layer, and the soil moisture storage in the surface soil layer 
-                # at the end of the month is equal to the storage at the beginning of the month less any loss from
-                # the surface soil layer.
-                Ls[k] = abs(B[k])
-                Rs[k] = 0
-                Ss[k] = Ss0 - Ls[k]
-                Lu[k] = 0
-                Ru[k] = 0
-                Su[k] = Su0
-            else: 
-                # Ss0 < abs(B) indicates that there is NOT sufficient moisture in the surface soil layer at 
-                # the beginning of month k to satisfy the PET requirement for month k. Therefore, soil moisture loss 
-                # occurs from BOTH the surface and underlying soil layers, and Lu is calculated according to 
-                # the equation given in Alley (1984). The soil moisture storage in the underlying soil layer 
-                # at the end of the month is equal to the storage at the beginning of the month less the loss from
-                # the underlying soil layer.
-                Ls[k] = Ss0
-                Rs[k] = 0
-                Ss[k] = 0
-                Lu[k] = min(((abs(B[k]) - Ls[k]) * Su0) / AWC, Su0)
-                #*
-                #
-                # Lu[k] = min((abs(B[k]) - Ls[k])*Su0/(AWC + 1),Su0);
-                # NOTE: This equation above was used by the NCDC in their FORTRAN code (pdi.f)
-                # prior to 2013. See Jacobi et al. (2013) for a full explanation. 
-                #
-                #*
-                Ru[k] = 0
-                Su[k] = Su0 - Lu[k]
-
-            # Since there is NOT sufficient precipitation during month k to satisfy the PET requirement for month k, 
-            # the actual evapotranspiration is equal to precipitation plus any soil moisture loss from BOTH the surface
-            # and underlying soil layers.
-            RO[k] = 0
-            ET[k] = P[k] + Ls[k] + Lu[k] 
-            
-        R[k] = Rs[k] + Ru[k]
-        L[k] = Ls[k] + Lu[k]
-        S[k] = Ss[k] + Su[k]
-        
-        # S0, Ss0, and Su0 are reset to their end of the current month [k]
-        # values - S, Ss, and Su0, respectively - such that they can be
-        # used as the beginning of the month values for the next month 
-        # (k + 1).
-        S0 = S[k]
-        Ss0 = Ss[k]
-        Su0 = Su[k]
-        
-    return ET, PR, R, RO, PRO, L, PL 
-    
-#-----------------------------------------------------------------------------------------------------------------------
-def _water_balance_potential_loss(A, PLs, PLu, PET, Ss0, Su0, AWC):
-
-    # A >= 0 indicates that there is sufficient moisture in the surface soil layer to satisfy the PET 
-    # requirement for month k. Therefore, there is potential moisture loss from only the surface soil layer.
-    if A >= 0: 
-        PLs = PET         
-        PLu = 0
-        
-    else: 
-        # A < 0 indicates that there is not sufficient moisture in the surface soil layer to satisfy 
-        # the PET requirement for month k. Therefore, there is potential moisture loss from both the surface
-        # and underlying soil layers. The equation for PLu is given in Alley (1984).
-        PLs = Ss0
-        PLu = ((PET - PLs) * Su0) / AWC
-        
-        # Su0 >= PLu indicates that there is sufficient moisture in the underlying soil layer to (along with 
-        # the moisture in the surface soil layer) satisfy the PET requirement for month k; therefore, PLu is
-        # as calculated according to the equation given in Alley (1984).
-        if Su0 >= PLu: 
-            PLu = ((PET - PLs) * Su0) / AWC
-        
-        else:
-            # Su0 < PLu indicates that there is not sufficient moisture in the underlying soil layer to (along with  
-            # the moisture in the surface soil layer) satisfy the PET requirement for month k; therefore, PLu is 
-            # equal to the moisture storage in the underlying soil layer at the beginning of the month.
-            PLu = Su0
-    
-    PL = PLs + PLu
-    
-    return PL, PLs, PLu
-
-#-----------------------------------------------------------------------------------------------------------------------
-@numba.vectorize([numba.f8(numba.f8,numba.f8),
-                  numba.f4(numba.f4,numba.f4)])
-def _cafec_coeff_ufunc(actual,
-                       potential):
-    """
-    Vectorized function for computing a CAFEC coefficient.
-    
-    :param actual: average value for a month from water balance accounting 
-    :param potential: average potential value from water balance accounting
-    :return CAFEC coefficient
-    """
-     
-    # calculate alpha
-    if potential == 0:
-        if actual == 0:
-            coefficient = 1
-        else:
-            coefficient = 0
-    else:
-        coefficient = actual / potential
-  
-    return coefficient
-
-#-----------------------------------------------------------------------------------------------------------------------
-#@numba.jit    # not working yet 
-def _cafec_coefficients(P,
-                        PET,
-                        ET,
-                        PR,
-                        R,
-                        RO,
-                        PRO,
-                        L,
-                        PL,
-                        data_start_year,
-                        calibration_start_year,
-                        calibration_end_year):
-    '''
-    This function calculates CAFEC coefficients used for computing Palmer's Z index using inputs from 
-    the water balance function.
-    
-    :param P: 1-D numpy.ndarray of monthly precipitation observations, in inches, the number of array elements 
-              (array size) should be a multiple of 12 (representing an ordinal number of full years)
-    :param PET: 1-D numpy.ndarray of monthly potential evapotranspiration values, in inches, the number of array elements 
-                (array size) should be a multiple of 12 (representing an ordinal number of full years)
-    :param ET: 1-D numpy.ndarray of monthly evapotranspiration values, in inches, the number of array elements 
-               (array size) should be a multiple of 12 (representing an ordinal number of full years)
-    :param PR: 1-D numpy.ndarray of monthly potential recharge values, in inches, the number of array elements 
-               (array size) should be a multiple of 12 (representing an ordinal number of full years)
-    :param R: 1-D numpy.ndarray of monthly recharge values, in inches, the number of array elements 
-              (array size) should be a multiple of 12 (representing an ordinal number of full years)
-    :param RO: 1-D numpy.ndarray of monthly runoff values, in inches, the number of array elements 
-               (array size) should be a multiple of 12 (representing an ordinal number of full years)
-    :param PRO: 1-D numpy.ndarray of monthly potential runoff values, in inches, the number of array elements 
-                (array size) should be a multiple of 12 (representing an ordinal number of full years)
-    :param L: 1-D numpy.ndarray of monthly loss values, in inches, the number of array elements 
-              (array size) should be a multiple of 12 (representing an ordinal number of full years)
-    :param PL: 1-D numpy.ndarray of monthly potential loss values, in inches, the number of array elements 
-               (array size) should be a multiple of 12 (representing an ordinal number of full years)
-    :param data_start_year: initial year of the input arrays, i.e. the first element of each of the input arrays 
-                            is assumed to correspond to January of this initial year
-    :param calibration_start_year: initial year of the calibration period, should be >= data_start_year
-    :param calibration_end_year: final year of the calibration period
-    :return 1-D numpy.ndarray of Z-Index values, with shape corresponding to the input arrays
-    :rtype: numpy.ndarray of floats
-    '''
-    
-    # get only the data from within the calibration period
-    calibrated_arrays = _calibrate_data([P, PET, ET, PR, R, PRO, RO, PL, L],
-                                        data_start_year,
-                                        calibration_start_year,
-                                        calibration_end_year)
-    P = calibrated_arrays[0]
-    PET = calibrated_arrays[1]
-    ET = calibrated_arrays[2]
-    PR = calibrated_arrays[3]
-    R = calibrated_arrays[4]
-    PRO = calibrated_arrays[5]
-    RO = calibrated_arrays[6]
-    PL = calibrated_arrays[7]
-    L = calibrated_arrays[8]
-
-    # ALPHA, BETA, GAMMA, DELTA CALCULATIONS
-    # A calibration period is used to calculate alpha, beta, gamma, and delta, four coefficients dependent upon 
-    # the climate of the area being examined. The NCDC and CPC use the calibration period January 1931
-    # through December 1990 (cf. Karl, 1986; Journal of Climate and Applied Meteorology, Vol. 25, No. 1, January 1986).
-    
-    with warnings.catch_warnings():
-        warnings.simplefilter("ignore", category=RuntimeWarning)
-        
-        # get averages for each calendar month (compute means over the year axis, giving an average for each calendar month over all years)
-        ET_bar = np.nanmean(ET, axis=0)
-        PET_bar = np.nanmean(PET, axis=0)
-        R_bar = np.nanmean(R, axis=0)
-        PR_bar = np.nanmean(PR, axis=0)
-        L_bar = np.nanmean(L, axis=0)
-        PL_bar = np.nanmean(PL, axis=0)
-        RO_bar = np.nanmean(RO, axis=0)
-        PRO_bar = np.nanmean(PRO, axis=0)
-            
-        alpha = _cafec_coeff_ufunc(ET_bar, PET_bar)
-        beta = _cafec_coeff_ufunc(R_bar, PR_bar)
-        gamma = _cafec_coeff_ufunc(RO_bar, PRO_bar)
-        delta = _cafec_coeff_ufunc(L_bar, PL_bar)
-        return alpha, beta, gamma, delta
-
-#-----------------------------------------------------------------------------------------------------------------------    
-@numba.jit
-def _calibrate_data(arrays,
-                    data_start_year,
-                    calibration_start_year,
-                    calibration_end_year):
-
-    #!!!!!!!!!!!!!
-    # TODO make sure calibration years range is valid, i.e. within actual data years range 
-    
-    # determine the array (year axis) indices for the calibration period
-    total_data_years = int(arrays[0].shape[0] / 12)
-    data_end_year = data_start_year + total_data_years - 1
-    calibration_start_year_index = calibration_start_year - data_start_year
-    calibration_end_year_index = calibration_end_year - data_start_year 
-
-    # for each array pull out the calibration period
-    calibration_arrays = []
-    for data_array in arrays:
-        data_array = utils.reshape_to_2d(data_array, 12)
-    
-        # get calibration period arrays
-        if (calibration_start_year > data_start_year) or (calibration_end_year < data_end_year):
-            data_array = data_array[calibration_start_year_index:calibration_end_year_index + 1, :]
-        
-        # add to the list of calibrated arrays we'll return
-        calibration_arrays.append(data_array)
-        
-    return calibration_arrays
-
-#-----------------------------------------------------------------------------------------------------------------------
-@numba.jit
-def _climatic_characteristic(alpha,
-                             beta,
-                             gamma,
-                             delta,
-                             P,
-                             ET,
-                             PET,
-                             R,
-                             PR,
-                             RO,
-                             PRO,
-                             L,
-                             PL,
-                             data_start_year,
-                             calibration_start_year,
-                             calibration_end_year):
-    
-    total_calibration_years = calibration_end_year - calibration_start_year + 1
-    
-    # get only the data from within the calibration period
-    calibrated_arrays = _calibrate_data([P, PET, ET, PR, R, PRO, RO, PL, L],
-                                        data_start_year,
-                                        calibration_start_year,
-                                        calibration_end_year)
-    P = calibrated_arrays[0]
-    PET = calibrated_arrays[1]
-    ET = calibrated_arrays[2]
-    PR = calibrated_arrays[3]
-    R = calibrated_arrays[4]
-    PRO = calibrated_arrays[5]
-    RO = calibrated_arrays[6]
-    PL = calibrated_arrays[7]
-    L = calibrated_arrays[8]
-
-    # CALIBRATED CAFEC, K, AND d CALCULATION
-    # NOTE: 
-    # The Z index is calculated with a calibrated K (weighting factor) but a full record d (difference between actual 
-    # precipitation and CAFEC precipitation). CAFEC precipitation is calculated analogously to a simple water balance,
-    # where precipitation is equal to evaporation plus runoff (and ground water recharge) plus or minus any change 
-    # in soil moisture storage. 
-    d_hat = np.empty((total_calibration_years, 12)) 
-    for k in range(total_calibration_years):
-        for i in range(12):
-            # CAFEC_hat is calculated for month i of year k of the calibration period.
-            CAFEC_hat = (alpha[i] * PET[k, i]) + \
-                        (beta[i] * PR[k, i]) + \
-                        (gamma[i] * PRO[k, i]) - \
-                        (delta[i] * PL[k, i])
-                              
-            # Calculate d_hat, the difference between actual precipitation
-            # and CAFEC precipitation for month i of year k of the calibration period.
-            d_hat[k, i] = P[k, i] - CAFEC_hat
-    
-    # NOTE: D_hat, T_hat, K_hat, and z_hat are all calibrated
-    # variables - i.e., they are calculated only for the calibration period.
-    D_hat = np.empty((12,)) 
-    T_hat = np.empty((12,)) 
-    K_hat = np.empty((12,)) 
-    z_hat_m = np.empty((12,)) 
-    P_bar = np.nanmean(P, axis=0)
-    PET_bar = np.nanmean(PET, axis=0)
-    R_bar = np.nanmean(R, axis=0)
-    L_bar = np.nanmean(L, axis=0)
-    RO_bar = np.nanmean(RO, axis=0)
-            
-    for i in range(12):
-                    
-        # Calculate D_hat, the average of the absolute values of d_hat for month i.
-        D_hat[i] = np.nanmean(np.absolute(d_hat[:, i]))
-
-        # Calculate T_hat, a measure of the ratio of "moisture demand" to "moisture supply" for month i
-        #TODO if this value evaluates to a negative number less than -2.8 then the following equation for K_hat  pylint: disable=fixme
-        # will result in a math domain error -- is it valid here to limit this value to -2.8 or greater? 
-        T_hat[i] = (PET_bar[i] + R_bar[i] + RO_bar[i]) / (P_bar[i] + L_bar[i])
-        
-        # Calculate K_hat, the denominator of the K equation for month i.
-        # from figure 3, Palmer 1965
-        K_hat[i] = 1.5 * math.log10((T_hat[i] + 2.8) / D_hat[i]) + .50
-        
-        # Calculate z_hat, the numerator of the K equation for month i.
-        z_hat_m[i] = D_hat[i] * K_hat[i]
-    
-    # sum the monthly Z-hat values
-    z_hat = sum(z_hat_m)
-    
-    # Calculate the weighting factor, K, using the calibrated variables K_hat and z_hat. The purpose of
-    # the weighting factors is to adjust the  departures from normal precipitation d (calculated below), 
-    # such that they are comparable among different locations and for different months. The K tends to be
-    # large in arid regions and small in humid regions (cf. Alley, 1984; Journal of Climate and Applied 
-    # Meteorology, Vol. 23, No. 7, July 1984).
-    K = np.empty((12,)) 
-    for i in range(12):
-        K[i] = (17.67 * K_hat[i]) / z_hat
-
-    return K
-
-#-----------------------------------------------------------------------------------------------------------------------
-#@numba.jit  # not working yet, AssertionError: Failed at object (analyzing bytecode)
-def _z_index(P,
-             PET,
-             ET,
-             PR,
-             R,
-             RO,
-             PRO,
-             L,
-             PL,
-             data_start_year,
-             calibration_start_year,
-             calibration_end_year):
-    '''
-    This function calculates Palmer's Z index using inputs from the water balance function.
-    
-    :param P: 1-D numpy.ndarray of monthly precipitation observations, in inches, the number of array elements 
-              (array size) should be a multiple of 12 (representing an ordinal number of full years)
-    :param PET: 1-D numpy.ndarray of monthly potential evapotranspiration values, in inches, the number of array elements 
-                (array size) should be a multiple of 12 (representing an ordinal number of full years)
-    :param ET: 1-D numpy.ndarray of monthly evapotranspiration values, in inches, the number of array elements 
-               (array size) should be a multiple of 12 (representing an ordinal number of full years)
-    :param PR: 1-D numpy.ndarray of monthly potential recharge values, in inches, the number of array elements 
-               (array size) should be a multiple of 12 (representing an ordinal number of full years)
-    :param R: 1-D numpy.ndarray of monthly recharge values, in inches, the number of array elements 
-              (array size) should be a multiple of 12 (representing an ordinal number of full years)
-    :param RO: 1-D numpy.ndarray of monthly runoff values, in inches, the number of array elements 
-               (array size) should be a multiple of 12 (representing an ordinal number of full years)
-    :param PRO: 1-D numpy.ndarray of monthly potential runoff values, in inches, the number of array elements 
-                (array size) should be a multiple of 12 (representing an ordinal number of full years)
-    :param L: 1-D numpy.ndarray of monthly loss values, in inches, the number of array elements 
-              (array size) should be a multiple of 12 (representing an ordinal number of full years)
-    :param PL: 1-D numpy.ndarray of monthly potential loss values, in inches, the number of array elements 
-               (array size) should be a multiple of 12 (representing an ordinal number of full years)
-    :param data_start_year: initial year of the input arrays, i.e. the first element of each of the input arrays 
-                            is assumed to correspond to January of this initial year
-    :param calibration_start_year: initial year of the calibration period, should be >= data_start_year
-    :param calibration_end_year: final year of the calibration period
-    :return 1-D numpy.ndarray of Z-Index values, with shape corresponding to the input arrays
-    :rtype: numpy.ndarray of floats
-    '''
-    
-    # the potential (PET, ET, PR, PL) and actual (R, RO, S, L, P) water balance arrays are reshaped as 2-D arrays  
-    # (matrices) such that the rows of each matrix represent years and the columns represent calendar months
-#     arrays_to_reshape = [PET, ET, PR, PL, R, RO, RO, PRO, L, P]
-#     for ary in arrays_to_reshape:
-#         ary = utils.reshape_to_years_months(ary)
-    PET = utils.reshape_to_2d(PET, 12)
-    ET = utils.reshape_to_2d(ET, 12)
-    PR = utils.reshape_to_2d(PR, 12)
-    PL = utils.reshape_to_2d(PL, 12)
-    R = utils.reshape_to_2d(R, 12)
-    RO = utils.reshape_to_2d(RO, 12)
-    PRO = utils.reshape_to_2d(PRO, 12)
-    L = utils.reshape_to_2d(L, 12)
-    P = utils.reshape_to_2d(P, 12)
-
-    # get the CAFEC coefficients
-    alpha, beta, gamma, delta = _cafec_coefficients(P, 
-                                                    PET, 
-                                                    ET,
-                                                    PR,
-                                                    R,
-                                                    RO,
-                                                    PRO,
-                                                    L, 
-                                                    PL, 
-                                                    data_start_year, 
-                                                    calibration_start_year, 
-                                                    calibration_end_year)
-    # get the weighting factor K        
-    K = _climatic_characteristic(alpha, 
-                                 beta, 
-                                 gamma, 
-                                 delta, 
-                                 P, 
-                                 ET, 
-                                 PET, 
-                                 R, 
-                                 PR, 
-                                 RO, 
-                                 PRO, 
-                                 L, 
-                                 PL, 
-                                 data_start_year,
-                                 calibration_start_year,
-                                 calibration_end_year)
-    
-    # loop over the full period of record and compute the CAFEC precipitation, and use this to determine the moisture departure
-    # FULL RECORD CAFEC AND d CALCULATION
-    z = np.empty((P.shape[0], 12))
-    for n in range(P.shape[0]):
-        for i in range(12):
-            
-            # calculate the CAFEC precipitation
-            CAFEC = (alpha[i] * PET[n, i]) + \
-                    (beta[i] * PR[n, i]) + \
-                    (gamma[i] * PRO[n, i]) - \
-                    (delta[i] * PL[n, i])
-            
-            # Calculate d_hat, difference between actual precipitation and CAFEC precipitation
-            departure = P[n, i] - CAFEC
-            
-            # Calculate the Z-index (moisture anomaly index)
-            z[n, i] = K[i] * departure
-
-    # return the Z-Index values as a 1-D array
-    return z.flatten()
-
-#-----------------------------------------------------------------------------------------------------------------------
-# previously Main()
-@numba.jit
-def _compute_X(Z, k, PPe, X1, X2, PX1, PX2, PX3, X, BT):
-
-    # This function calculates PX1 and PX2 and calls the backtracking loop.
-    # If the absolute value of PX1 or PX2 goes over 1, that value becomes the new PX3. 
-    
-    # Calculate the current PX1 and PX2.
-    PX1[k] = max(0.0, 0.897 * X1 + (Z[k] / 3))
-    PX2[k] = min(0.0, 0.897 * X2 + (Z[k] / 3))
-    
-    if (PX1[k] >= 1) and (PX3[k] == 0):
-        # When PX1 >= 1 the wet spell becomes established. X is assigned as PX1
-        # and PX3 = PX1. PX1 is set to zero after PX3 is set to PX1. BT is set
-        # to 1 and the _backtrack() function is called to begin backtracking up
-        # PX1.
-        X[k] = PX1[k]              
-        PX3[k] = PX1[k]            
-        PX1[k] = 0
-        BT[k] = 1
-        X, BT = _backtrack(k, PPe, PX1, PX2, PX3, X, BT)                                                             
-    
-    elif (PX2[k] <= -1) and (PX3[k] == 0):
-        # When PX2 <= -1 the drought becomes established. X is assigned as PX2
-        # and PX3 = PX2. PX2 is set to zero after PX3 is set to PX2. BT is set
-        # to 2 and the _backtrack() function is called to begin backtracking up PX2.
-        X[k] = PX2[k]
-        PX3[k] = PX2[k]
-        PX2[k] = 0
-        BT[k] = 2
-        X, BT = _backtrack(k, PPe, PX1, PX2, PX3, X, BT)                                                             
-    
-    elif PX3[k] == 0:
-        # When PX3 is zero and both |PX1| and |PX2| are less than 1, there is
-        # no established drought or wet spell. X is set to whatever PX1 or PX2
-        # value is not equal to zero. BT is set to either 1 or 2 depending on
-        # which PX1 or PX2 value equals zero. The _backtrack() function is called
-        # to begin backtracking up either PX1 or PX2 depending on the BT value.
-        if PX1[k] == 0:
-        
-            X[k] = PX2[k]
-            BT[k] = 2
-            X, BT = _backtrack(k, PPe, PX1, PX2, PX3, X, BT)                                                                 
-
-        elif PX2[k] == 0:
-            
-            X[k] = PX1[k]
-            BT[k] = 1
-            X, BT = _backtrack(k, PPe, PX1, PX2, PX3, X, BT)                                                          
-    else:
-        # There is no determined value to assign to X when PX3 ~= 0, 
-        # 0 <= PX1 < 1, and -1 < PX2 <= 0 so set X = PX3 for now.   
-        X[k] = PX3[k]   # BT[k] stays zero, no update from its initial value, this will trigger backtracking to assign either X1 or X2 values depending upon the previous value of BT
-
-    return PX1, PX2, PX3, X, BT
-
-#-----------------------------------------------------------------------------------------------------------------------
-@numba.jit
-def _backtrack(k, 
-               PPe, 
-               PX1, 
-               PX2, 
-               PX3, 
-               X, 
-               BT):
-    '''
-    This function steps through stored index values computed for previous months and if/when . 
-    
-    Backtracking occurs in two instances: 
-    
-    (1) after the probability reaches 100 percent, and 
-    (2) when the probability is zero. 
-    In either case, the backtracking function works by backtracking through PX1 and PX2 until reaching a month 
-    where PPe == 0. Either PX1 or PX2 is assigned to X as the backtracking progresses.
-    '''
-    # Backtracking occurs from either PPe[k] = 100 or PPe[k] = 0 to the first 
-    # instance in the previous record where PPe = 0. This loop counts back
-    # through previous PPe values to find the first instance where PPe = 0.
-    # r is a variable used to mark the place of the last PPe = 0 before PPe = 100.
-    r = 0
-    for c in range(k, 0, -1):
-        if PPe[c] == 0:
-            r = c
-            break
-    
-    # Backtrack from either PPe = 100 or PPe = 0 to the last instance of 
-    # non-zero, non-one hundred probability.
-    for count in range(k, r, -1):
-        # When PPe[k] = 100 and |PX3| > 1 set X[k] = PX3[k].
-        #                                                                       
-        # Set the BT value of the previous month to either 1 or 2 based on the
-        # sign of PX3[k]. If PX3[k] is negative, a BT = 2 begins backtracking 
-        # up X2 and vice versa.
-        if (PPe[count] == 100) and (abs(PX3[count]) > 1):
-            X[count] = PX3[count]
-            if PX3[count] < 0:
-                BT[count - 1] = 2
-            else:
-                BT[count - 1] = 1
-        
-        # Everything below deals with months where PPe is not equal to 100. 
-        # Based on the assigned BT value, start in either PX1 or PX2. If
-        # that value is not 0, assign X and set the BT value for the preceding
-        # month to 1 if X = PX1 or 2 if X = PX2. If BT = 1 and PX1 = 0, assign 
-        # X to PX2 and set the BT value for the preceding month to 2 and vice
-        # versa. Continue this process of backtracking up either PX1 or PX2
-        # and switching when either PX1 or PX2 equals 0 or until the end of the
-        # loop is reached.
-        elif BT[count] == 2:
-            if PX2[count] == 0:
-                X[count] = PX1[count]
-                BT[count] = 1
-                BT[count - 1] = 1
-            else:
-                X[count] = PX2[count]
-                BT[count - 1] = 2
-        elif BT[count] == 1:
-            if PX1[count] == 0:
-                X[count] = PX2[count]
-                BT[count] = 2
-                BT[count - 1] = 2
-            else:
-                X[count] = PX1[count]
-                BT[count - 1] = 1
-    
-    return X, BT
-
-#-----------------------------------------------------------------------------------------------------------------------
-@numba.jit
-def _between_0s(k, Z, X3, PX1, PX2, PX3, PPe, BT, X):
-
-    # This function is called when non-zero, non-one hundred PPe values occur
-    # between values of PPe = 0. When this happens, a possible abatement
-    # discontinues without ending the wet spell or drought. X should be
-    # assigned to PX3 for all months between, and including, the two instances
-    # of PPe = 0 (cf. Alley, 1984; Journal of Climate and Applied Meteorology, 
-    # Vol. 23, No. 7). To do this, _backtrack() up to the first instance of 
-    # PPe = 0 while setting X to PX3. 
-    
-    # Since the possible abatement has ended, the drought or wet spell
-    # continues. Set PV, PX1, PX2, and PPe to 0. Calculate PX3 and set X = PX3.
-    # Set BT=3 in preparation for backtracking.
-    PV = 0                         
-    PX1[k] = 0                     
-    PX2[k] = 0                     
-    PPe[k] = 0                     
-    PX3[k] = 0.897 * X3 + (Z[k] / 3)
-    X[k] = PX3[k]
-    BT[k] = 3  # use the X3 value for this month if/when backtracking occurs
-    
-    # In order to set all values of X between the two instances of PPe = 0, the
-    # first instance of PPe = 0 must be found. This "for" loop counts back 
-    # through previous PPe values to find the first instance where PPe = 0.
-    for count1 in range(k, 0, -1):
-        if PPe[count1] == 0:
-            r = count1
-            break
-
-    #FIXME r could be undefined at this point if the above loop never enters the PPe[count1] == 0 condition
-
-    # Backtrack from the current month where PPe = 0 to the last month where PPe = 0.
-    for count in range(k, r - 1, -1):
-        # Set X = PX3, where the BT array indicates it for the month
-        if BT[count] == 3:
-            X[count] = PX3[count]
-            # If the end of the backtracking loop hasn't been reached, set the
-            # BT value for the preceding month to 3 to continue the backtracking.
-            if count != r:
-                BT[count - 1] = 3  # this makes it so that the previous if condition will be met for the previous month (the next backtracking step), so that it too will be assigned an X3 value; by this mechanism we enable the assignment of X3 values all the way back to index r
-
-    return PV, PX1, PX2, PX3, PPe, X, BT
-
-#-----------------------------------------------------------------------------------------------------------------------
-@numba.jit
-def _dry_spell_abatement(k, Z, V, Pe, PPe, PX1, PX2, PX3, X1, X2, X3, X, BT):
-
-    # In the case of an established drought, Palmer (1965) notes that a value of Z = -0.15 will maintain an
-    # index of -0.50 from month to month. An established drought or wet spell is considered definitely over
-    # when the index reaches the "near normal" category which lies between -0.50 and +0.50. Therefore, any
-    # value of Z >= -0.15 will tend to end a drought. See Palmer 1965, pp. 29-30
-    Uw = Z[k] + 0.15  # Palmer 1965, eq. 29
-    
-    PV = Uw + max(V, 0)  # add this month's effective wetness to the previously accumulated effective wetness (if it was positive), this value will eventually be used as the numerator in the equation for calculating percentage probability that an established weather spell has ended (Pe, eq. 30, Palmer 1965)
-    if PV <= 0:
-        # During a drought, PV <= 0 implies PPe = 0 (i.e., the 
-        # probability that the drought has ended returns to zero).                                                             
-        Q = 0 
-        PV, PX1, PX2, PX3, PPe, X, BT = _between_0s(k, Z, X3, PX1, PX2, PX3, PPe, BT, X)                                                                 
-    
-    else:
-        Ze = (-2.691 * X3) - 1.5  # (Palmer eq. 28) Calculate the soil moisture anomaly (Z value) which corresponds to an amount of moisture that is sufficient to end the currently established drought in a single month. Once this is known then we can compare against the actual Z value, to see if we've pulled out of the established drought or not
-        if Pe == 100: 
-            Q = Ze  # Q is the total moisture anomaly required to end the current drought.
-        else:
-            Q = Ze + V
-
-        PPe[k] = (PV / Q) * 100
-    
-        if PPe[k] >= 100:
-            PPe[k] = 100
-            PX3[k] = 0
-        else:
-            PX3[k] = 0.897 * X3 + (Z[k] / 3)
-
-        PX1, PX2, PX3, X, BT = _compute_X(Z, k, PPe, X1, X2, PX1, PX2, PX3, X, BT)                                                                 
-
-    return PV, PPe, PX1, PX2, PX3, X, BT
-
-#-----------------------------------------------------------------------------------------------------------------------
-@numba.jit
-def _wet_spell_abatement(k, Z, V, Pe, PPe, PX1, PX2, PX3, X1, X2, X3, X, BT):
-
-    # In the case of an established wet spell, Palmer (1965) notes that a value of Z = +0.15 will maintain an 
-    # index of +0.50 from month to month. An established drought or wet spell is considered definitely over
-    # when the index reaches the "near normal" category which lies between -0.50 and +0.50. Therefore, any 
-    # value of Z <= +0.15 will tend to end a wet spell. See Palmer 1965, pp. 29-30
-    Ud = Z[k] - 0.15  # Palmer 1965, eq. 32
-    
-    PV = Ud + min(V, 0)
-    if PV >= 0: 
-        # During a wet spell, PV >= 0 implies PPe = 0 (i.e., the 
-        # probability that the wet spell has ended returns to zero).
-        Q = 0 
-        PV, PX1, PX2, PX3, PPe, X, BT = _between_0s(k, Z, X3, PX1, PX2, PX3, PPe, BT, X)                                                           
-    
-    else:
-        Ze = -2.691 * X3 + 1.5
-        if Pe == 100:
-            Q = Ze      # Q is the total moisture anomaly required to end the current wet spell.
-        else:
-            Q = Ze + V
-
-        PPe[k] = (PV / Q) * 100
-        if PPe[k] >= 100:
-            PPe[k] = 100
-            PX3[k] = 0
-        else:
-            PX3[k] = 0.897 * X3 + (Z[k] / 3)
-
-        PX1, PX2, PX3, X, BT = _compute_X(Z, k, PPe, X1, X2, PX1, PX2, PX3, X, BT)                                                                 
-
-    return PV, PPe, PX1, PX2, PX3, X, BT
-
-#-----------------------------------------------------------------------------------------------------------------------
-# comparable to the case() subroutine in original NCDC pdi.f 
-@numba.jit
-def _pmdi(probability,
-          X1, 
-          X2, 
-          X3):
-    
-    # the index is near normal and either a dry or wet spell exists, choose the largest absolute value of X1 or X2
-    if X3 == 0:
-        
-        if abs(X2) > abs(X1):
-            _pmdi = X2
-        else:
-            _pmdi = X1   
-    
-    else:
-        if (probability > 0) and (probability < 100):
-    
-            PRO = probability / 100.0
-            if X3 <= 0:
-                # use the weighted sum of X3 and X1
-                _pmdi = ((1.0 - PRO) * X3) + (PRO * X1)
-            
-            else:
-                # use the weighted sum of X3 and X2
-                _pmdi = ((1.0 - PRO) * X3) + (PRO * X2)
-        else:
-            # a weather spell is established
-            _pmdi = X3
-
-    return _pmdi
-
-#------------------------------------------------------------------------------------------------------------------
-def _find_previous_nonzero(backtrack,
-                           k_index):
-    """
-    Finds the previous index in an array where the value is non-zero, starting from a specified index.
-    If no previous value in the array is non-zero then an index to the first element (i.e. 0) is returned.
-    """
-    
-    index = 0
-    for c in range(k_index - 1, 0, -1):  # here we loop over the backtrack array to look for the most previous month step where the value is not zero
-        if backtrack[c] != 0:
-            # Backtracking continues in a backstepping procedure up through the most previous month
-            # where the corresponding backtracking array element is not equal to zero.
-            index = c + 1
-            break
-
-    return index
-
-#------------------------------------------------------------------------------------------------------------------
-def _assign_X_backtracking(X, 
-                           backtrack, 
-                           preliminary_X1, 
-                           preliminary_X2, 
-                           current_month_index, 
-                           previous_nonzero_index):
-    
-    # here we loop over the backtrack array from the previous month (current_month_index - 1) through the r index 
-    # (the most previous month with backtrack != 0), at each month assigning to X the value for the month called for
-    # in the backtrack array, unless that value is 0 in which case the backtrack value is switched and the corresponding 
-    # X values are assigned (see _assign() in pdinew.f/pdinew.py)
-    for i in range(current_month_index - 1, previous_nonzero_index - 1, -1):  
-        backtrack[i] = backtrack[i + 1] # Assign backtrack to next month's backtrack value.
-        if backtrack[i] == 2:
-            if preliminary_X2[i] == 0:  # If backtrack = 2, X = preliminary_X2 unless preliminary_X2 = 0, then X = preliminary_X1.
-                X[i] = preliminary_X1[i]
-                backtrack[i] = 1  # flip the X we'll choose next step, from X2 to X1
-            else:
-                X[i] = preliminary_X2[i]
-        elif backtrack[i] == 1:
-            if preliminary_X1[i] == 0:  # If backtrack = 1, X = preliminary_X1 unless preliminary_X1 = 0, then X = preliminary_X2.
-                X[i] = preliminary_X2[i] 
-                backtrack[i] = 2  # flip the X we'll choose next step, from X1 to X2
-            else:
-                X[i] = preliminary_X1[i]
-
-#------------------------------------------------------------------------------------------------------------------
-@numba.jit
-def _assign_X(k,
-              number_of_months,
-              BT,
-              PX1,
-              PX2,
-              PX3,
-              X):
-    """
-    Assign X values using backtracking.
-    
-    :param k: number of months to backtrack
-    :param number_of_months: ?
-    :param BT: backtracking array 
-    :param PX1: potential X1 values
-    :param PX2: potential X2 values
-    :param PX3: potential X3 values
-    :param X: X values array we'll update as a result of this function
-    """
-    ## ASSIGN X FOR CASES WHERE PX3 AND BT EQUAL ZERO
-    # NOTE: This is a conflicting case that arises where X cannot be
-    # assigned as X1, X2, or X3 in real time. Here 0 < PX1 < 1, 
-    # -1 < PX2 < 0, and PX3 = 0, and it is not obvious which
-    # intermediate index should be assigned to X. Therefore,
-    # backtracking is used here, where BT is set equal to the next
-    # month's BT value and X is assigned to the intermediate index
-    # associated with that BT value.
-    if k > 0:
-        
-        if (PX3[k - 1] == 0) and (BT[k - 1] == 0):
-
-            # the element (month) index up through which backtracking continues
-            previous_nonzero_index  = _find_previous_nonzero(BT, k)
-        
-            _assign_X_backtracking(X, 
-                                   BT, 
-                                   PX1, 
-                                   PX2, 
-                                   k, 
-                                   previous_nonzero_index)
-                
-    # In instances where there is no established spell for the last monthly observation, X is initially 
-    # assigned to 0. The code below sets X in the last month to greater of |PX1| or |PX2|. This prevents 
-    # the PHDI from being inappropriately set to 0. 
-    if (k == (number_of_months - 1)) and (PX3[k] == 0) and (X[k] == 0):
-        if abs(PX1[k]) > abs(PX2[k]):
-            X[k] = PX1[k]
-        else:
-            X[k] = PX2[k]
-
-#------------------------------------------------------------------------------------------------------------------
-#@numba.jit
-def _pdsi_from_zindex(Z):
-
-    ## INITIALIZE PDSI AND PHDI CALCULATIONS
-    
-    # V is the sum of the Uw (Ud) values for the current and previous months of an
-    # established dry (wet) spell and is used in calculating the Pe value for a month.
-    V = 0.0
-#     Pe = 0.0 # Pe is the probability that the current wet or dry spell has ended in a month.
-#     X1 = 0.0 # X1 is the severity index value for an incipient wet spell for a month.
-#     X2 = 0.0 # X2 is the severity index value for an incipient dry spell for a month.
-#     X3 = 0.0 # X3 is the severity index value of the current established wet or dry spell for a month.
-
-    
-    Pe = 0.0 # the probability that the current wet or dry spell has ended in a month
-    X1 = 0.0 # the severity index value for an incipient wet spell for a month
-    X2 = 0.0 # the severity index value for an incipient dry spell for a month
-    X3 = 0.0 # the severity index value of the current established wet or dry spell for a month
-    
-    number_of_months = Z.shape[0]
-    
-    # BT is the backtracking variable, and is pre-allocated with zeros. Its value (1, 2, or 3) indicates which 
-    # intermediate index (X1, X2, or X3) to backtrack up, selecting the associated term (X1, X2, or X3) for the PDSI. 
-    # NOTE: BT may be operationally left equal to 0, as it cannot be known in real time when an existing drought or 
-    # wet spell may or may not be over.
-    BT = np.zeros((number_of_months,), dtype=np.int8) 
-    
-    # initialize arrays
-    PX1 = np.zeros((number_of_months,))
-    PX2 = np.zeros((number_of_months,))
-    PX3 = np.zeros((number_of_months,))
-    PPe = np.zeros((number_of_months,))
-    X = np.zeros((number_of_months,))
-    PMDI = np.zeros((number_of_months,))
-    
-    # loop over all months in the dataset, calculating PDSI and PHDI for each
-    for k in range(number_of_months):
-        
-        if (Pe == 100) or (Pe == 0):   # no abatement underway
-            
-            if abs(X3) <= 0.5:   # drought or wet spell ends
-                
-                # PV is the preliminary V value and is used in operational calculations.
-                PV = 0 
-                
-                # PPe is the preliminary Pe value and is used in operational calculations.
-                PPe[k] = 0 
-                
-                # PX3 is the preliminary X3 value and is used in operational calculations.
-                PX3[k] = 0 
-                                
-                PX1, PX2, PX3, X, BT = _compute_X(Z, k, PPe, X1, X2, PX1, PX2, PX3, X, BT)
- 
-            elif X3 > 0.5: # Wet spell underway
-                
-                if Z[k] >= 0.15: # Wet spell intensifies
-                
-                    PV, PX1, PX2, PX3, PPe, X, BT = _between_0s(k, Z, X3, PX1, PX2, PX3, PPe, BT, X)                                                  
-                
-                else: # Wet spell starts to abate, and it may end.
-                
-                    PV, PPe, PX1, PX2, PX3, X, BT = _wet_spell_abatement(k, Z, V, Pe, PPe, PX1, PX2, PX3, X1, X2, X3, X, BT)
-                                                                                               
-            elif X3 < -0.5: # Drought underway
-                
-                if Z[k] <= -0.15: # Drought intensifies 
-                
-                    PV, PX1, PX2, PX3, PPe, X, BT = _between_0s(k, Z, X3, PX1, PX2, PX3, PPe, BT, X)                                                 
-                
-                else: # Drought starts to abate, and it may end.
-                
-                    PV, PPe, PX1, PX2, PX3, X, BT = _dry_spell_abatement(k, Z, V, Pe, PPe, PX1, PX2, PX3, X1, X2, X3, X, BT)
-                                                                                          
-        else: # Abatement underway
-            
-            if X3 > 0: # Wet spell underway
-                
-                PV, PPe, PX1, PX2, PX3, X, BT = _wet_spell_abatement(k, Z, V, Pe, PPe, PX1, PX2, PX3, X1, X2, X3, X, BT)                                                     
-            
-            else: # Drought underway
-                
-                PV, PPe, PX1, PX2, PX3, X, BT = _dry_spell_abatement(k, Z, V, Pe, PPe, PX1, PX2, PX3, X1, X2, X3, X, BT)
-
-        # select the PMDI value
-        PMDI[k] = _pmdi(Pe, X1, X2, X3)
-#         #TODO  !!!!!!!!!!!!!!!!!!!!!!!!!!!!!!!!!!!!!!!!!!!!!!!!!!!
-#         # DEBUG only -- REMOVE
-#         #
-#         # this is left here to remind us to focus on the PMDI appearing to be 
-<<<<<<< HEAD
-#         # off my a month, something like this may fix things
-=======
-#          # off my a month, something like this may fix things
->>>>>>> 59d72536
-#         #
-#         if k > 0:
-#             PMDI[k - 1] = _pmdi(Pe, X1, X2, X3)  #TODO remove, testing only
-#         else:
-#             PMDI[k] = _pmdi(Pe, X1, X2, X3)
-#         #TODO remove above
-        
-        ## Assign V, Pe, X1, X2, and X3 for use with the next month
-        V = PV
-        Pe = PPe[k]
-        X1 = PX1[k]
-        X2 = PX2[k]
-        X3 = PX3[k]
-        
-        # select a PMDI
-        PMDI[k] = _pmdi(Pe, X1, X2, X3)
-
-        # assign X for cases where PX3 and BT equal 0
-        _assign_X(k, number_of_months, BT, PX1, PX2, PX3, X)
-        
-        # round values to four decimal places
-        for values in [X1, X2, X3, Pe, V, X, PX1, PX2, PX3, PPe]:
-            values = np.around(values, decimals=4)
-        
-    ## ASSIGN PDSI VALUES
-    # NOTE: 
-    # In Palmer's effort to create a meteorological drought index (PDSI),
-    # Palmer expressed the beginning and ending of dry (or wet) periods in
-    # terms of the probability that the spell has started or ended (Pe). A
-    # drought (wet spell) is definitely over when the probability reaches
-    # or exceeds 100%, but the drought (wet spell) is considered to have
-    # ended the first month when the probability becomes greater than 0%
-    # and then continues to remain greater than 0% until it reaches 100% 
-    # (cf. Palmer, 1965; US Weather Bureau Research Paper 45).
-    PDSI = X
-    
-    ## ASSIGN PHDI VALUES
-    # NOTE:
-    # There is a lag between the time that the drought-inducing
-    # meteorological conditions end and the environment recovers from a
-    # drought. Palmer made this distinction by computing a meteorological
-    # drought index (described above) and a hydrological drought index. The
-    # X3 term changes more slowly than the values of the incipient (X1 and
-    # X2) terms. The X3 term is the index for the long-term hydrologic
-    # moisture condition and is the PHDI.
-#     for s, possible_phdi in enumerate(PX3):
-#         if possible_phdi == 0:
-#             # For calculation and program advancement purposes, the PX3 term is sometimes set equal to 0. 
-#             # In such instances, the PHDI is set equal to X (the PDSI), which accurately reflects the X3 value.
-#             PHDI[s] = X[s]
-#         else:
-#             PHDI[s] = possible_phdi
-    
-    # Palmer Hydrological Drought Index
-    # use universal function to select PHDI from either the PX3 or X arrays
-    PHDI = _phdi_select_ufunc(PX3, X)
-    
-    # return the computed variables
-    return PDSI, PHDI, PMDI
-
-#-----------------------------------------------------------------------------------------------------------------------
-@numba.vectorize([numba.f8(numba.f8,numba.f8)])
-def _phdi_select_ufunc(px3, x):
-    
-    if px3 == 0:
-        # For calculation and program advancement purposes, the PX3 term is sometimes set equal to 0. 
-        # In such instances, the PHDI is set equal to X (the PDSI), which accurately reflects the X3 value.
-        phdi = x
-    else:
-        phdi = px3
-
-    
-    return phdi
-
-#-----------------------------------------------------------------------------------------------------------------------
-#@numba.jit  # not working yet
-def _compute_scpdsi(established_index_values,
-                    sczindex_values,
-                    scpdsi_values,
-                    pdsi_values,
-                    wet_index_values,
-                    dry_index_values,
-                    wet_M,
-                    wet_B,
-                    dry_M,
-                    dry_B,
-                    calibration_complete,
-                    tolerance=0.0):
-    '''
-    This function computes X values
-    :param established_index_values
-    :param sczindex_values
-    :param scpdsi_values
-    :param pdsi_values
-    :param wet_index_values
-    :param dry_index_values
-    :param wet_M
-    :param wet_B
-    :param dry_M
-    :param dry_B
-    :param calibration_complete
-    :param tolerance
-     '''
-    # empty all X lists
-    wet_index_deque = collections.deque([])
-    dry_index_deque = collections.deque([])
-
-    # Initializes the book keeping indices used in finding the PDSI
-    V = 0.0
-    Q = 0.0
-
-    # current and previous period (month/time step) indices
-    period = 0
-    previous_key = -1
-
-    for period in range(established_index_values.size):
-    
-        # These variables represent the values for  corresponding variables for the current period.
-        # They are kept separate because many calculations depend on last period's values.  
-        new_X = 0
-        new_X1 = 0
-        new_X2 = 0
-        new_X3 = 0
-        previous_established_index_X3 = 0
-
-#         # ZE is the Z value needed to end an established spell
-#         ZE
-#         m
-#         b
-#         c
-# 
-#         # wd is a sign changing flag.  It allows for use of the same equations during both a wet or dry spell by adjusting the appropriate signs.
-#         wd
-
-        if (previous_key >= 0) and not np.isnan(established_index_values[previous_key]):
-        
-            previous_established_index_X3 = established_index_values[previous_key]
-
-        if previous_established_index_X3 >= 0:
-        
-            m = wet_M
-            b = wet_B
-        
-        else:
-        
-            m = dry_M
-            b = dry_B
-        
-        if not np.isnan(sczindex_values[period]) and ((m + b) != 0):
-
-            c = 1 - (m / (m + b))
-
-            # This sets the wd flag by looking at EstablishedIndex
-            if previous_established_index_X3 >= 0:
-                wd = 1
-            else:
-                wd = -1
-
-            # If EstablishedIndex is 0 then there is no reason to calculate Q or ZE, V and Prob are reset to 0;
-            if previous_established_index_X3 == 0:
-            
-                new_X3 = 0
-                new_V = 0
-                new_probability = 0
-                new_X, new_X1, new_X2, new_X3 = _choose_X(pdsi_values,
-                                                          established_index_values,
-                                                          wet_index_values,
-                                                          dry_index_values,
-                                                          sczindex_values,
-                                                          wet_index_deque,
-                                                          dry_index_deque,
-                                                          wet_M,
-                                                          wet_B,
-                                                          dry_M,
-                                                          dry_B,
-                                                          new_X, 
-                                                          new_X3, 
-                                                          period, 
-                                                          previous_key)
-
-            # Otherwise all calculations are needed.
-            else:
-                                
-                new_X3 = (c * previous_established_index_X3 + sczindex_values[period] / (m + b))
-                # ZE is the Z value needed to end an established spell
-                ZE = (m + b) * (wd * 0.5 - c * previous_established_index_X3)
-                Q = ZE + V
-                new_V = sczindex_values[period] - wd * (m * 0.5) + wd * min(wd * V + tolerance, 0)
-
-                if (wd * new_V) > 0:
-                
-                    new_V = 0
-                    new_probability = 0
-                    new_X1 = 0
-                    new_X2 = 0
-                    new_X = new_X3
-
-                    wet_index_deque.clear()
-                    dry_index_deque.clear()
-                
-                else:
-
-                    new_probability = (new_V / Q) * 100
-                    if new_probability >= (100 - tolerance):
-
-                        new_X3 = 0
-                        new_V = 0
-                        new_probability = 100
-
-                    # xValues should be a list of doubles
-                    new_X, new_X1, new_X2, new_X3 = _choose_X(pdsi_values,
-                                                              established_index_values,
-                                                              wet_index_values,
-                                                              dry_index_values,
-                                                              sczindex_values,
-                                                              wet_index_deque,
-                                                              dry_index_deque,
-                                                              wet_M,
-                                                              wet_B,
-                                                              dry_M,
-                                                              dry_B,
-                                                              new_X, 
-                                                              new_X3, 
-                                                              period, 
-                                                              previous_key)
-
-            wet_index_values[period] = new_X1
-            dry_index_values[period] = new_X2
-            established_index_values[period] = new_X3
-            
-            if calibration_complete:
-                scpdsi_values[period] = new_X
-            else:
-                pdsi_values[period] = new_X
-            
-            # update variables for next month:
-            V = new_V
-        
-        else:
-        
-            # This month's data is missing, so output MISSING as PDSI.  All variables used in calculating the PDSI are kept from the previous month.  
-            # Only the linked lists are changed to make sure that if backtracking occurs, a MISSING value is kept as the PDSI for this month.
-            pdsi_values[period] = np.NaN
-            wet_index_values[period] = np.NaN
-            dry_index_values[period] = np.NaN
-            established_index_values[period] = np.NaN
-            if calibration_complete:
-                scpdsi_values[period] = np.NaN
-            else:
-                pdsi_values[period] = np.NaN
-
-        previous_key = period
-        period += 1
-
-    return pdsi_values, scpdsi_values, wet_index_values, dry_index_values, established_index_values
-
-#-----------------------------------------------------------------------------------------------------------------------
-@numba.jit
-def _choose_X(pdsi_values,
-              established_index_values,
-              wet_index_values,
-              dry_index_values,
-              sczindex_values,
-              wet_index_deque,
-              dry_index_deque,
-              wet_M,
-              wet_B,
-              dry_M,
-              dry_B,
-              new_X,
-              new_X3,
-              month_index, 
-              previous_key,
-              tolerance=0.0):
-
-    previous_wet_index_X1 = 0
-    previous_dry_index_X2 = 0
-
-    if (previous_key >= 0) and not np.isnan(established_index_values[previous_key]):
-    
-        previous_wet_index_X1 = wet_index_values[previous_key]
-        previous_dry_index_X2 = dry_index_values[previous_key]
-    
-    wetc = 1 - (wet_M / (wet_M + wet_B))
-    dryc = 1 - (dry_M / (dry_M + dry_B))
-
-    zIndex = sczindex_values[month_index]
-    
-    new_X1 = wetc * previous_wet_index_X1 + zIndex / (wet_M + wet_B)
-    if new_X1 < 0:
-    
-        new_X1 = 0.0
-    
-    new_X2 = dryc * previous_dry_index_X2 + zIndex / (dry_M + dry_B)
-    if new_X2 > 0:
-    
-        new_X2 = 0.0
-
-    if (new_X1 >= 0.5) and (new_X3 == 0):
-    
-        _backtrack_self_calibrated(pdsi_values,
-                                   wet_index_deque,
-                                   dry_index_deque,
-                                   tolerance,
-                                   new_X1,
-                                   month_index)
-        new_X = new_X1
-        new_X3 = new_X1
-        new_X1 = 0.0
-    
-    else:
-    
-#         # TODO/CONFIRM this has already been accomplished in code above, this is duplicate/unnecessary code, no?  pylint: disable=fixme
-#         new_X2 = dryc * previous_dry_index_X2 + zIndex / (dry_M + dry_B)
-#         if new_X2 > 0:
-#         
-#             new_X2 = 0.0
-        
-        if (new_X2 <= -0.5) and (new_X3 == 0):
-        
-            _backtrack_self_calibrated(pdsi_values,
-                                       wet_index_deque,
-                                       dry_index_deque,
-                                       tolerance,
-                                       new_X2,
-                                       month_index)
-            new_X = new_X2
-            new_X3 = new_X2
-            new_X2 = 0.0
-        
-        elif new_X3 == 0:
-        
-            if new_X1 == 0:
-            
-                _backtrack_self_calibrated(pdsi_values,
-                                           wet_index_deque,
-                                           dry_index_deque,
-                                           tolerance,
-                                           new_X2,
-                                           month_index)
-                new_X = new_X2
-            
-            elif new_X2 == 0:
-            
-                _backtrack_self_calibrated(pdsi_values,
-                                           wet_index_deque,
-                                           dry_index_deque,
-                                           tolerance,
-                                           new_X1,
-                                           month_index)
-                new_X = new_X1
-            
-            else:
-            
-                wet_index_deque.appendleft(new_X1)
-                dry_index_deque.appendleft(new_X2)
-                new_X = new_X3
-        
-        else:
-        
-            # store wet index and dry index in their linked lists for possible use later
-            wet_index_deque.appendleft(new_X1)
-            dry_index_deque.appendleft(new_X2)
-            new_X = new_X3
-    
-    return new_X, new_X1, new_X2, new_X3
-
-#-----------------------------------------------------------------------------------------------------------------------
-@numba.jit
-def _backtrack_self_calibrated(pdsi_values,
-                               wet_index_deque,
-                               dry_index_deque,
-                               tolerance,
-                               new_X, 
-                               month_index):
-    '''
-    :param pdsi_values
-    :param wet_index_deque
-    :param dry_index_deque
-    :param tolerance
-    :param new_X
-    :param month_index
-    '''
-    
-    num1 = new_X
-
-    while wet_index_deque and dry_index_deque:
-    
-        if num1 > 0:
-        
-            num1 = wet_index_deque.popleft()
-            num2 = dry_index_deque.popleft()
-        
-        else:
-        
-            num1 = dry_index_deque.popleft()
-            num2 = wet_index_deque.popleft()
-
-        if ((-1.0 * tolerance) <= num1) and (num1 <= tolerance):
-        
-            num1 = num2
-        
-        pdsi_values[month_index] = num1
-
-#-----------------------------------------------------------------------------------------------------------------------
-def _highest_reasonable_value(summed_values):
-
-    # Determine the highest reasonable value that isn't due to a freak anomaly in the data. 
-    # A "freak anomaly" is defined as a value that is either
-    #   1) 25% higher than the 98th percentile
-    #   2) 25% lower than the 2nd percentile
-    reasonable_percentile_index = int(len(summed_values) * 0.98)
-
-    # sort the list of sums into ascending order and get the sum_value value referenced by the safe percentile index
-    summed_values = sorted(summed_values)
-    sum_at_reasonable_percentile = summed_values[reasonable_percentile_index]
-
-    # find the highest reasonable value out of the summed values
-    highest_reasonable_value = 0.0
-    reasonable_tolerance_ratio = 1.25
-    while summed_values:
-
-        sum_value = summed_values.pop()
-        if sum_value > 0:
-
-            if (sum_value / sum_at_reasonable_percentile) < reasonable_tolerance_ratio:
-            
-                if sum_value > highest_reasonable_value:
-                
-                    highest_reasonable_value = sum_value
-    
-    return highest_reasonable_value
-
-#-----------------------------------------------------------------------------------------------------------------------
-@numba.jit
-def _z_sum(interval, 
-           wet_or_dry,
-           sczindex_values,
-           periods_per_year,
-           calibration_start_year,
-           calibration_end_year,
-           input_start_year):
-
-    z = 0.0
-    z_temporary = collections.deque()
-    values_to_sum = collections.deque()
-    summed_values = collections.deque()
-
-    # TODO verify that the below isn't mis-aligning the data by not filling in missing elements with a fill value   pylint: disable=fixme
-    #      which can be ignored in following loops that may still rely upon an original shape of the data matrix,
-    #      instead this should only be pulling off the final (missing) months of the final year where values do not exist
-    # get only non-NaN Z-index values
-    for sczindex in sczindex_values:
-    
-        # we need to skip Z-index values from the list if they don't exist, this can result from empty months in the final year of the data set
-        if not np.isnan(sczindex):
-        
-            z_temporary.append(sczindex)
-            
-    calibration_period_initial_index = (calibration_start_year - input_start_year) * periods_per_year
-    i = 0
-    while (i < calibration_period_initial_index) and z_temporary:
-        
-        # remove periods before the start of the calibration interval
-        z_temporary.pop()
-        i += 1
-
-    remaining_calibration_periods = (calibration_end_year - calibration_start_year + 1) * periods_per_year
-
-    # get the first interval length of values from the end of the calibration period working backwards, creating the first sum of interval periods
-    sum_value = 0.0
-    for i in range(interval):
-    
-        if not z_temporary:
-           
-            i = interval
-            
-        else:
-
-            # pull a value off the end of the list
-            z = z_temporary.pop()
-            remaining_calibration_periods -= 1
-           
-#----------------
-            # TODO/CONFIRM the below conditional is unnecessary since all values of Z_temporary 
-            #              array should be non-NaN (only non-Nan sczindex values were added)  
-#             if not np.isnan(z):
-#             
-#                 # add to the sum
-#                 sum_value += z
-#                 
-#                 # add to the array of values we've used for the initial sum
-#                 values_to_sum.appendleft(z)
-#             
-#             else:
-# 
-#                 # reduce the loop counter so we don't skip a calibration interval period
-#                 i -= 1
-#----------------
-    
-            # add to the sum
-            sum_value += z
-                
-            # add to the array of values we've used for the initial sum
-            values_to_sum.appendleft(z)
-            
-    # if we're dealing with wet conditions then we want to be using positive numbers, and if dry conditions  
-    # then we need to be using negative numbers, so we introduce a sign variable to help with this 
-    if 'WET' == wet_or_dry:
-     
-        largest_sum = _highest_reasonable_value(values_to_sum)
-
-    else:   # DRY
-            
-        sign = -1
-    
-        # for each remaining Z value, recalculate the sum of Z values
-        largest_sum = sum_value
-        summed_values.appendleft(sum_value)
-        while z_temporary and (remaining_calibration_periods > 0):
-        
-            # take the next Z-index value off the end of the list 
-            z = z_temporary.pop()
-    
-            # reduce by one period for each removal
-            remaining_calibration_periods -= 1
-        
-            # TODO confirm that the below NaN check is not required, since all values within z_temporary
-            #      should be non-Nan, since only non-Nan sczindex values were added to that array
-    #         if not np.isnan(z):
-    # 
-    #             # come up with a new Z sum for this new group of Z values to sum
-    #             
-    #             # remove the last value from both the sum_value and the values to sum array
-    #             sum_value -= values_to_sum.pop()
-    #             
-    #             # add to the Z sum, update the bookkeeping lists
-    #             sum_value += z
-    #             values_to_sum.append(z)
-    #             summed_values.append(sum_value)
-    #          
-    
-            # come up with a new Z sum for this new group of Z values to sum
-                
-            # remove the last value from both the sum_value and the values to sum array
-            sum_value -= values_to_sum.pop()
-                
-            # add to the Z sum, update the bookkeeping lists
-            sum_value += z
-            values_to_sum.append(z)
-            summed_values.append(sum_value)
-             
-            # update the largest sum value
-            if (sign * sum_value) > (sign * largest_sum):
-    
-                largest_sum = sum_value
-            
-    return largest_sum
-
-#-----------------------------------------------------------------------------------------------------------------------
-@numba.jit
-def _least_squares(x, 
-                   y, 
-                   n, 
-                   wetOrDry):
-    
-    correlation = 0.0
-    c_tol = 0.85
-    max_value = 0.0
-    max_diff = 0.0
-    max_i = 0
-    sumX = 0.0
-    sumY = 0.0
-    sumX2 = 0.0
-    sumY2 = 0.0
-    sumXY = 0.0
-    for i in range(n):
-    
-        this_x = x[i]
-        this_y = y[i]
-        sumX += this_x
-        sumY += this_y
-        sumX2 += this_x * this_x
-        sumY2 += this_y * this_y
-        sumXY += this_x * this_y
-    
-    SSX = sumX2 - (sumX * sumX) / n
-    SSY = sumY2 - (sumY * sumY) / n
-    SSXY = sumXY - (sumX * sumY) / n
-    if (SSX > 0) and (SSY > 0):  # perform this check to avoid square root of negative(s)
-        correlation = SSXY / (math.sqrt(SSX) * math.sqrt(SSY))
-    
-    i = n - 1
-    
-    # if we're dealing with wet conditions then we want to be using positive numbers, and for dry conditions  
-    # then we want to be using negative numbers, so we introduce a sign variable to facilitate this 
-    sign = 1
-    if 'DRY' == wetOrDry: 
-        sign = -1     
-    
-    while ((sign * correlation) < c_tol) and (i > 3):
-    
-        # when the correlation is off, it appears better to
-        # take the earlier sums rather than the later ones.
-        this_x = x[i]
-        this_y = y[i]
-        sumX -= this_x
-        sumY -= this_y
-        sumX2 -= this_x * this_x
-        sumY2 -= this_y * this_y
-        sumXY -= this_x * this_y
-        SSX = sumX2 - (sumX * sumX) / i
-        SSY = sumY2 - (sumY * sumY) / i
-        SSXY = sumXY - (sumX * sumY) / i
-        if (SSX > 0) and (SSY > 0):  # perform this check to avoid square root of negative(s)
-            correlation = SSXY / (math.sqrt(SSX) * math.sqrt(SSY))
-        i -= 1
-    
-    leastSquaresSlope = SSXY / SSX
-    for j in range(i + 1):
-    
-        if (sign * (y[j] - leastSquaresSlope * x[j])) > (sign * max_diff):
-        
-            max_diff = y[j] - leastSquaresSlope * x[j]
-            max_i = j
-            max_value = y[j]
-         
-    leastSquaresIntercept = max_value - leastSquaresSlope * x[max_i]
-    
-    return leastSquaresSlope, leastSquaresIntercept
-
-#-----------------------------------------------------------------------------------------------------------------------
-#@numba.jit    # not working yet
-def _duration_factors(zindex_values,
-                      calibration_start_year,
-                      calibration_end_year,
-                      data_start_year,
-                      wet_or_dry):
-    '''
-    This functions calculates m and b, which are used to calculated X(i)
-    based on the Z index.  These constants will determine the
-    weight that the previous PDSI value and the current Z index
-    will have on the current PDSI value.  This is done by finding
-    several of the driest periods at this station and assuming that
-    those periods represents an extreme drought.  Then a linear
-    regression is done to determine the relationship between length
-    of a dry (or wet) spell and the accumulated Z index during that
-    same period.
-    
-    It appears that there needs to be a different weight given to
-    negative and positive Z values, so the variable 'wet_or_dry' will
-    determine whether the driest or wettest periods are looked at.
-
-    :param pdsi_values:
-    :param zindex_values:  
-    :param calibration_start_year: 
-    :param calibration_end_year:
-    :param data_start_year:
-    :param wet_or_dry: compute duration factors for either dry or wet spells. should be either 'WET' or 'DRY'
-    :return: slope, intercept
-    :rtype: two float values 
-    '''
-    month_scales = [3, 6, 9, 12, 18, 24, 30, 36, 42, 48]
-    
-    z_sums = np.zeros((len(month_scales),))
-    for i, scale_months in enumerate(month_scales):
-
-        z_sums[i] = _z_sum(scale_months,
-                           wet_or_dry, 
-                           zindex_values,
-                           12, 
-                           calibration_start_year, 
-                           calibration_end_year, 
-                           data_start_year)
-    
-    slope, intercept = _least_squares(month_scales, z_sums, len(month_scales), wet_or_dry)
-    
-    # if we're dealing with wet conditions then we want to be using positive numbers, and if dry conditions then
-    # we need to be using negative numbers, so we use a PDSI limit of 4 on the wet side and -4 on the dry side 
-    pdsi_limit = _PDSI_MAX  # WET
-    if 'DRY' == wet_or_dry:
-
-        pdsi_limit = _PDSI_MIN
-    
-    # now divide slope and intercept by 4 or -4 because that line represents a PDSI of either 4.0 or -4.0
-    slope = slope / pdsi_limit
-    intercept = intercept / pdsi_limit            
-
-    return slope, intercept
-
-#-----------------------------------------------------------------------------------------------------------------------
-@numba.jit
-def _pdsi_at_percentile(pdsi_values,
-                        percentile):
-
-    pdsi_sorted = sorted(pdsi_values)
-    return pdsi_sorted[int(len(pdsi_values) * percentile)]
-    
-#-----------------------------------------------------------------------------------------------------------------------
-#@numba.jit
-def _self_calibrate(pdsi_values,
-                    sczindex_values,
-                    calibration_start_year,
-                    calibration_end_year,
-                    input_start_year):
-    
-    # remove periods before the end of the interval
-    # calibrate using upper and lower 2% of values within the user-defined calibration interval
-    # this is explained in equations (14) and (15) of Wells et al
-    dry_extreme = _pdsi_at_percentile(pdsi_values, 0.02)
-    if dry_extreme == 0.0:
-        dry_ratio = 1.0
-    else:
-        dry_ratio = _PDSI_MIN / dry_extreme
-    wet_extreme = _pdsi_at_percentile(pdsi_values, 0.98)
-    if wet_extreme == 0.0:
-        wet_ratio = 1.0
-    else:
-        wet_ratio = _PDSI_MAX / wet_extreme
-        
-    # adjust the self-calibrated Z-index values, using either the wet or dry ratio
-    #TODO replace the below loop with a vectorized equivalent
-    for time_step, sczindex in enumerate(sczindex_values):
-    
-        if not np.isnan(sczindex):
-        
-            if sczindex >= 0:
-            
-                adjustmentFactor = wet_ratio
-            
-            else:
-            
-                adjustmentFactor = dry_ratio
-
-            sczindex_values[time_step] = sczindex * adjustmentFactor
-
-    # allocate arrays which will be populated in the following step
-    established_index_values = np.full(pdsi_values.shape, np.NaN)
-    scpdsi_values = np.full(pdsi_values.shape, np.NaN)
-    wet_index_values = np.full(pdsi_values.shape, np.NaN)
-    dry_index_values = np.full(pdsi_values.shape, np.NaN)
-    
-    # compute the duration factors for wet spells
-    wet_m, wet_b = _duration_factors(sczindex_values,
-                                     calibration_start_year,
-                                     calibration_end_year,
-                                     input_start_year,
-                                     'WET')
-    
-    # compute the duration factors for dry spells
-    dry_m, dry_b = _duration_factors(sczindex_values,
-                                     calibration_start_year,
-                                     calibration_end_year,
-                                     input_start_year,
-                                     'DRY')
-    
-    # perform final scPDSI computations    
-    pdsi_values, scpdsi_values, wet_index_values, dry_index_values, established_index_values = \
-        _compute_scpdsi(established_index_values,
-                        sczindex_values,
-                        scpdsi_values,
-                        pdsi_values,
-                        wet_index_values,
-                        dry_index_values,
-                        wet_m,
-                        wet_b,
-                        dry_m,
-                        dry_b,
-                        False)
-
-    return sczindex_values, pdsi_values, scpdsi_values
-
-#-----------------------------------------------------------------------------------------------------------------------
-def scpdsi(precip_time_series,      # pragma: no cover
-           pet_time_series,
-           awc,
-           data_start_year,
-           calibration_start_year,
-           calibration_end_year):
-    '''
-    This function computes the Palmer Drought Severity Index (PDSI), Palmer Hydrological Drought Index (PHDI), 
-    Modified Palmer Drought Index (PMDI), and Palmer Z-Index.
-    
-    Some of the original code for self-calibrated Palmer comes from Goddard (co-author with Wells on 2004 scPDSI paper)
-    and is found here: https://github.com/cszang/pdsi
-    
-    :param precip_time_series: time series of monthly precipitation values, in inches
-    :param pet_time_series: time series of monthly PET values, in inches
-    :param awc: available water capacity (soil constant), in inches
-    :param data_start_year: initial year of the input precipitation and PET datasets, 
-                            both of which are assumed to start in January of this year
-    :param calibration_start_year: initial year of the calibration period 
-    :param calibration_end_year: final year of the calibration period 
-    :return: five numpy arrays, respectively containing SCPDSI, PDSI, PHDI, PMDI, and Z-Index values  
-    '''
-
-    try:
-        # make sure we have matching precipitation and PET time series
-        if precip_time_series.size != pet_time_series.size:
-            message = 'Precipitation and PET time series do not match, unequal number or months'
-            _logger.error(message)
-            raise ValueError(message)
-                    
-        # perform water balance accounting
-        ET, PR, R, RO, PRO, L, PL = _water_balance(awc, pet_time_series, precip_time_series)
-        
-        # if we have input time series (precipitation and PET) with an incomplete 
-        # final year then we pad all the time series arrays with NaN values
-        pad_months = (12 - (precip_time_series.size % 12)) % 12
-        if pad_months > 0:            
-            precip_time_series = np.pad(precip_time_series, (0, pad_months), 'constant', constant_values=(np.nan))
-            pet_time_series = np.pad(pet_time_series, (0, pad_months), 'constant', constant_values=(np.nan))
-            ET = np.pad(ET, (0, pad_months), 'constant', constant_values=(np.nan))
-            PR = np.pad(PR, (0, pad_months), 'constant', constant_values=(np.nan))
-            R = np.pad(R, (0, pad_months), 'constant', constant_values=(np.nan))
-            RO = np.pad(RO, (0, pad_months), 'constant', constant_values=(np.nan))
-            PRO = np.pad(PRO, (0, pad_months), 'constant', constant_values=(np.nan))
-            L = np.pad(L, (0, pad_months), 'constant', constant_values=(np.nan))
-            PL = np.pad(PL, (0, pad_months), 'constant', constant_values=(np.nan))
-                
-        # compute Z-index values
-        zindex = _z_index(precip_time_series, 
-                          pet_time_series, 
-                          ET, 
-                          PR, 
-                          R, 
-                          RO, 
-                          PRO, 
-                          L, 
-                          PL, 
-                          data_start_year, 
-                          calibration_start_year, 
-                          calibration_end_year)
-        
-        # trim off the padded months from the Z-index array
-        if pad_months > 0:
-            zindex = zindex[0:-pad_months]
-            ET = ET[0:-pad_months]
-            PR = PR[0:-pad_months]
-            R = R[0:-pad_months]
-            RO = RO[0:-pad_months]
-            PRO = PRO[0:-pad_months]
-            L = L[0:-pad_months]
-            PL = PL[0:-pad_months]
-            
-        # compute PDSI and other associated variables
-        PDSI, PHDI, PMDI = _pdsi_from_zindex(zindex)
-
-        # keep a copy of the originally computed PDSI for return
-        final_PDSI = np.array(PDSI)
-        
-        # perform self-calibration        
-        zindex, PDSI, SCPDSI = _self_calibrate(PDSI, 
-                                               zindex,
-                                               calibration_start_year,
-                                               calibration_end_year,
-                                               data_start_year)
-
-        # recompute PDSI and other associated variables
-        SCPDSI, PHDI, PMDI = _pdsi_from_zindex(zindex)
-        
-        return [SCPDSI, final_PDSI, PHDI, PMDI, zindex]
-
-    except:
-        # catch all exceptions, log rudimentary error information
-        _logger.error('Failed to complete', exc_info=True)
-        raise
-
-#-----------------------------------------------------------------------------------------------------------------------
-def pdsi(precip_time_series,          # pragma: no cover
-         pet_time_series,
-         awc,
-         data_start_year,
-         calibration_start_year=1931,
-         calibration_end_year=1990):
-    '''
-    This function computes the Palmer Drought Severity Index (PDSI), Palmer Hydrological Drought Index (PHDI), 
-    Palmer Modified Drought Index (PMDI), and Palmer Z-Index.
-    
-    :param precip_time_series: time series of monthly precipitation values, in inches
-    :param pet_time_series: time series of monthly PET values, in inches
-    :param awc: available water capacity (soil constant), in inches
-    :param data_start_year: initial year of the input precipitation and PET datasets, 
-                            both of which are assumed to start in January of this year
-    :param calibration_start_year: initial year of the calibration period 
-    :param calibration_end_year: final year of the calibration period 
-    :return: four numpy arrays containing PDSI, PHDI, PMDI, and Z-Index values respectively 
-    '''
-    try:
-        # make sure we have matching precipitation and PET time series
-        if precip_time_series.size != pet_time_series.size:
-            message = 'Precipitation and PET time series do not match, unequal number or months'
-            _logger.error(message)
-            raise ValueError(message)
-                    
-        # perform water balance accounting
-        ET, PR, R, RO, PRO, L, PL = _water_balance(awc, pet_time_series, precip_time_series)
-        
-        # if we have input time series (precipitation and PET) with an incomplete 
-        # final year then we pad all the time series arrays with NaN values
-        pad_months = 12 - (precip_time_series.size % 12)
-        if pad_months > 0:
-            
-            # pad arrays with empty/fill months at end of final year
-            arrays_to_pad = [precip_time_series, pet_time_series, ET, PR, R, RO, PRO, L, PL]
-            for ary in arrays_to_pad:
-                ary = np.pad(ary, (0, pad_months), 'constant', constant_values=(np.nan))
-                
-        # compute Z-index values
-        zindex = _z_index(precip_time_series, 
-                          pet_time_series, 
-                          ET, 
-                          PR, 
-                          R, 
-                          RO, 
-                          PRO, 
-                          L, 
-                          PL, 
-                          data_start_year, 
-                          calibration_start_year, 
-                          calibration_end_year)
-        
-        # trim off the padded months from the Z-index array
-        if pad_months > 0:
-            zindex = zindex[0:-pad_months]
-        
-        # compute PDSI and other associated variables
-        PDSI, PHDI, PMDI = _pdsi_from_zindex(zindex)
-        
-        return PDSI, PHDI, PMDI, zindex
-    
-    except:
-        # catch all exceptions, log rudimentary error information
-        _logger.error('Failed to complete', exc_info=True)
-        raise
+import collections
+import logging
+import math
+import numba
+import numpy as np
+import warnings
+
+from climate_indices import utils
+
+#-----------------------------------------------------------------------------------------------------------------------
+# set up a basic, global _logger
+logging.basicConfig(level=logging.INFO,
+                    format='%(asctime)s %(levelname)s %(message)s',
+                    datefmt='%Y-%m-%d  %H:%M:%S')
+_logger = logging.getLogger(__name__)
+
+#-----------------------------------------------------------------------------------------------------------------------
+_PDSI_MIN = -4.0
+_PDSI_MAX = 4.0
+
+#-----------------------------------------------------------------------------------------------------------------------
+# ignore all warnings
+warnings.simplefilter('ignore', Warning)
+
+#-----------------------------------------------------------------------------------------------------------------------
+@numba.jit
+def _water_balance(AWC,
+                   PET,
+                   P):
+    """
+    Performs a water balance accounting for a location which accounts for several monthly water balance variables, 
+    calculated based on precipitation, potential evapotranspiration, and available water capacity of the soil.
+     
+    Input arrays are expected to be the same size, corresponding to the total number of months.
+    
+    :param AWC: available water capacity (total, including top/surface inch), in inches 
+    :param PET: potential evapotranspiration, in inches 
+    :param P: precipitation, in inches 
+    :return: seven numpy arrays with values for evapotranspiration, potential recharge, recharge, runoff, 
+             potential runoff, loss, and potential loss 
+    """
+    
+    # flatten timeseries to a 1-D array
+    PET = PET.flatten() 
+    P = P.flatten()
+    
+    total_months = PET.shape[0]
+
+    # allocate arrays for the water balance values
+    ET = np.zeros((total_months,))
+    PR = np.zeros((total_months,))
+    R = np.zeros((total_months,))
+    Rs = np.zeros((total_months,))
+    Ru = np.zeros((total_months,))
+    RO = np.zeros((total_months,))
+    PRO = np.zeros((total_months,))
+    S = np.zeros((total_months,))
+    Ss = np.zeros((total_months,))
+    Su = np.zeros((total_months,))
+    L = np.zeros((total_months,))
+    Ls = np.zeros((total_months,))
+    Lu = np.zeros((total_months,))
+    PL = np.zeros((total_months,))
+    PLs = np.zeros((total_months,))
+    PLu = np.zeros((total_months,))
+    
+    # A is the difference between the soil moisture in the surface soil layer and the potential evapotranspiration.
+    A = np.zeros((total_months,))
+        
+    # B is the difference between the precipitation and potential evapotranspiration, i.e. the excess precipitation
+    B = np.zeros((total_months,))
+
+    # C is the amount of room (in inches) in the surface soil layer that can be recharged with precipitation
+    C = np.zeros((total_months,))
+
+    # D is the amount of excess precipitation (in inches) that is left over after the surface soil layer is recharged
+    D = np.zeros((total_months,))
+    
+    # E is the amount of room (in inches) in the underlying soil layer that is available to be recharged with excess precipitation
+    E = np.zeros((total_months,))
+   
+    # NOTE: SOIL MOISTURE STORAGE IS HANDLED BY DIVIDING THE SOIL INTO TWO
+    # LAYERS AND ASSUMING THAT 1 INCH OF WATER CAN BE STORED IN THE SURFACE
+    # LAYER. AWC IS THE COMBINED AVAILABLE MOISTURE CAPACITY IN BOTH SOIL
+    # LAYERS. THE UNDERLYING LAYER HAS AN AVAILABLE CAPACITY THAT DEPENDS 
+    # ON THE SOIL CHARACTERISTICS OF THE LOCATION. THE SOIL MOISTURE 
+    # STORAGE WITHIN THE SURFACE LAYER (UNDERLYING LAYER) IS THE AMOUNT OF 
+    # AVAILABLE MOISTURE STORED AT THE BEGINNING OF THE MONTH IN THE 
+    # SURFACE (UNDERLYING) LAYER.
+    
+    # Ss_AWC is the available moisture capacity in the surface soil layer; it is a constant across all locations.
+    Ss_AWC = 1 
+    
+    #!!!!!! VALIDATE !!!!!!!!!!!!!!!!!!!!!!!!!!
+    #
+    # proposed fix for locations where the AWC is less than 1.0 inch
+    #
+    if AWC < 1.0:
+        Ss_AWC = AWC
+    #!!!!!!!!!!!!!!!!!!!!!!!!!!!!!!!!!!!!!!!!!!    
+    
+
+    # Su_AWC is the available moisture capacity in the underlying soil layer; it is a location-specific constant.
+    Su_AWC = AWC - Ss_AWC
+    
+    ## INITIAL CONDITIONS
+    
+    # NOTE: AS THE FIRST STEP IN THE CALCULATION OF THE PALMER DROUGHT 
+    # INDICES IS A WATER BALANCE, THE CALCULATION SHOULD BE INITIALIZED 
+    # DURING A MONTH AND YEAR IN WHICH THE SOIL MOISTURE STORAGE CAN BE 
+    # ASSUMED TO BE FULL.
+    
+    # S0 = AWC is the initial combined soil moisture storage 
+    # in both soil layers. Within the following water balance
+    # calculation loop, S0 is the soil moisture storage in
+    # both soil layers at the beginning of each month.
+    S0 = AWC 
+    
+    # Ss0 = 1 is the initial soil moisture storage in the surface 
+    # soil layer. Within the following water balance calculation
+    # loop, Ss0 is the soil moisture storage in the surface soil 
+    # layer at the beginning of each month.
+    Ss0 = 1 
+    
+    #!!!!!! VALIDATE !!!!!!!!!!!!!!!!!!!!!!!!!!
+    #
+    # proposed fix for locations where the AWC is less than 1.0 inch
+    #
+    if AWC < 1.0:
+        Ss0 = AWC
+    #!!!!!!!!!!!!!!!!!!!!!!!!!!!!!!!!!!!!!!!!!!    
+
+    # Su0 = Su_AWC is the initial soil moisture storage in 
+    # the underlying soil layer. Within the following 
+    # water balance calculation loop, Su0 is the soil
+    # moisture storage in the underlying soil layer at the 
+    # beginning of each month.
+    Su0 = Su_AWC
+    
+    ## CALCULATION OF THE WATER BALANCE
+    
+    # THE FIRST PART OF PALMER'S METHOD FOR CALCULATING THE PDSI INVOLVES 
+    # THE CALCULATION OF  A WATER BALANCE USING HISTORIC RECORDS OF 
+    # PRECIPITATION AND TEMPERATURE AND THORNTHWAITE'S METHOD.
+    
+    # k is the counter for each month of data on record
+    for k in range(total_months):
+
+        ## VARIABLE DEFINITIONS
+        
+        # P is the historical, monthly precipitation for the location.
+        
+        # Ss is the soil moisture storage in the surface layer at the end of the month.
+        
+        # Su is the soil moisture storage in the underlying layer at the end of the month.
+        
+        # S is the combined soil moisture storage in the combined surface 
+        # and underlying soil moisture storage layers at the end of the month.
+        
+        # ET is the actual evapotranspiration from the combined surface and underlying soil moisture storage layers.
+        
+        # Ls is the actual soil moisture loss from the surface soil moisture storage layer.
+        
+        # Lu is the actual soil moisture loss from the underlying soil moisture storage layer.
+        
+        # L is the actual soil moisture loss from the combined surface and underlying soil moisture storage layers.
+        
+        # PLs is the potential soil moisture loss from the surface soil moisture storage layer.
+        
+        # PLu is the potential soil moisture loss from the underlying soil moisture storage layer.
+        
+        # PL is the potential soil moisture loss from the combined surface and underlying soil moisture storage layers.
+        
+        # Rs is the actual recharge to the surface soil moisture storage layer.
+        
+        # Ru is the actual recharge to the underlying soil moisture storage layer.
+        
+        # R is the actual recharge to the combined surface and underlying soil moisture storage layers.
+        
+        # PR is the potential recharge to the combined surface and underlying 
+        # soil moisture storage layers at the beginning of the month.
+        PR[k] = AWC - S0
+        
+        # RO is the actual runoff from the combined surface and underlying soil moisture storage layers.
+        
+        # PRO is the potential runoff. According to Alley (1984),
+        # PRO = AWC - PR = Ss + Su; here Ss and Su refer to those values at
+        # the beginning of the month: Ss0 and Su0.
+        PRO[k] = AWC - PR[k]
+        
+        # A is the difference between the soil moisture in the surface soil layer and the potential evapotranspiration.
+        A[k] = Ss0 - PET[k]
+        
+        # B is the difference between the precipitation and potential
+        # evapotranspiration - it is the excess precipitation.
+        B[k] = P[k] - PET[k]
+        
+        ## INTERNAL CALCULATIONS
+
+        # calculate potential loss values        
+        PL[k], PLs[k], PLu[k] = _water_balance_potential_loss(A[k], PLs[k], PLu[k], PET[k], Ss0, Su0, AWC)
+        
+        if B[k] >= 0:
+            # B >= 0 indicates that there is sufficient 
+            # precipitation during month k to satisfy the PET 
+            # requirement for month k - i.e., there is excess 
+            # precipitation. Therefore, there is no moisture loss 
+            # from either soil layer.
+            
+            # C is the amount of room (in inches) in the
+            # surface soil layer that can be recharged with
+            # precipitation. Here 1 refers to the
+            # approximate number of inches of moisture 
+            # allocated to the surface soil layer.
+            C[k] = 1 - Ss0 
+            
+            if C[k] >= B[k]:
+                # C >= B indicates that there is AT LEAST enough room in the surface soil layer for recharge than there 
+                # is excess precipitation. Therefore, precipitation will recharge ONLY the surface soil layer, and there 
+                # is NO runoff and NO soil moisture loss from either soil layer.
+                Rs[k] = B[k]
+                Ls[k] = 0
+                Ss[k] = Ss0 + Rs[k]
+                Ru[k] = 0
+                Lu[k] = 0
+                Su[k] = Su0
+                RO[k] = 0
+
+            else:
+                # C < B indicates that there is more excess precipitation than there is room in the surface soil layer  
+                # for recharge. Therefore, the excess precipitation will recharge BOTH the surface soil layer and 
+                # the underlying soil layer, and there is NO soil moisture loss from either soil layer.
+                Rs[k] = C[k]
+                Ls[k] = 0 
+                Ss[k] = 1   # the approximate number of inches of moisture allocated to the surface soil layer
+                D[k] = B[k] - Rs[k] # amount of excess precipitation (in inches) left over after the surface soil layer is recharged
+                E[k] = Su_AWC - Su0  # amount of room (in inches) in the underlying soil layer available to be recharged with excess precipitation
+                if E[k] > D[k]: 
+                    # E > D indicates that there is more room in the underlying soil layer than there is excess 
+                    # precipitation available after recharge to the surface soil layer. Therefore, there is no runoff.
+                    Ru[k] = D[k]
+                    RO[k] = 0
+            
+                else: 
+                    # E <= D indicates that there is AT MOST enough room in the underlying soil layer for the excess
+                    # precipitation available after recharge to the surface soil layer. In the case that there is enough 
+                    # room, there is no runoff. In the case that there is not enough room, runoff occurs.
+                    Ru[k] = E[k]
+                    RO[k] = D[k] - Ru[k]
+
+                # Since there is more excess precipitation than there is room in the surface soil layer for recharge,
+                # the soil moisture storage in the underlying soil layer at the end of the month is equal to the storage  
+                # at the beginning of the month plus any recharge to the underlying soil layer.
+                Lu[k] = 0
+                Su[k] = Su0 + Ru[k] 
+
+            # Since there is sufficient precipitation during month k to satisfy the PET
+            # requirement for month k, the actual evapotranspiration is equal to PET.
+            ET[k] = PET[k] 
+            
+        else: 
+            # B < 0 indicates that there is not sufficient precipitation
+            # during month k to satisfy the PET requirement for month k -
+            # i.e., there is NO excess precipitation. Therefore, soil 
+            # moisture loss occurs, and there is NO runoff and NO recharge 
+            # to either soil layer.
+            if Ss0 >= abs(B[k]):
+                # Ss0 >= abs(B) indicates that there is AT LEAST sufficient moisture in the surface soil layer at 
+                # the beginning of the month k to satisfy the PET requirement for month k. Therefore, soil moisture 
+                # loss occurs from ONLY the surface soil layer, and the soil moisture storage in the surface soil layer 
+                # at the end of the month is equal to the storage at the beginning of the month less any loss from
+                # the surface soil layer.
+                Ls[k] = abs(B[k])
+                Rs[k] = 0
+                Ss[k] = Ss0 - Ls[k]
+                Lu[k] = 0
+                Ru[k] = 0
+                Su[k] = Su0
+            else: 
+                # Ss0 < abs(B) indicates that there is NOT sufficient moisture in the surface soil layer at 
+                # the beginning of month k to satisfy the PET requirement for month k. Therefore, soil moisture loss 
+                # occurs from BOTH the surface and underlying soil layers, and Lu is calculated according to 
+                # the equation given in Alley (1984). The soil moisture storage in the underlying soil layer 
+                # at the end of the month is equal to the storage at the beginning of the month less the loss from
+                # the underlying soil layer.
+                Ls[k] = Ss0
+                Rs[k] = 0
+                Ss[k] = 0
+                Lu[k] = min(((abs(B[k]) - Ls[k]) * Su0) / AWC, Su0)
+                #*
+                #
+                # Lu[k] = min((abs(B[k]) - Ls[k])*Su0/(AWC + 1),Su0);
+                # NOTE: This equation above was used by the NCDC in their FORTRAN code (pdi.f)
+                # prior to 2013. See Jacobi et al. (2013) for a full explanation. 
+                #
+                #*
+                Ru[k] = 0
+                Su[k] = Su0 - Lu[k]
+
+            # Since there is NOT sufficient precipitation during month k to satisfy the PET requirement for month k, 
+            # the actual evapotranspiration is equal to precipitation plus any soil moisture loss from BOTH the surface
+            # and underlying soil layers.
+            RO[k] = 0
+            ET[k] = P[k] + Ls[k] + Lu[k] 
+            
+        R[k] = Rs[k] + Ru[k]
+        L[k] = Ls[k] + Lu[k]
+        S[k] = Ss[k] + Su[k]
+        
+        # S0, Ss0, and Su0 are reset to their end of the current month [k]
+        # values - S, Ss, and Su0, respectively - such that they can be
+        # used as the beginning of the month values for the next month 
+        # (k + 1).
+        S0 = S[k]
+        Ss0 = Ss[k]
+        Su0 = Su[k]
+        
+    return ET, PR, R, RO, PRO, L, PL 
+    
+#-----------------------------------------------------------------------------------------------------------------------
+def _water_balance_potential_loss(A, PLs, PLu, PET, Ss0, Su0, AWC):
+
+    # A >= 0 indicates that there is sufficient moisture in the surface soil layer to satisfy the PET 
+    # requirement for month k. Therefore, there is potential moisture loss from only the surface soil layer.
+    if A >= 0: 
+        PLs = PET         
+        PLu = 0
+        
+    else: 
+        # A < 0 indicates that there is not sufficient moisture in the surface soil layer to satisfy 
+        # the PET requirement for month k. Therefore, there is potential moisture loss from both the surface
+        # and underlying soil layers. The equation for PLu is given in Alley (1984).
+        PLs = Ss0
+        PLu = ((PET - PLs) * Su0) / AWC
+        
+        # Su0 >= PLu indicates that there is sufficient moisture in the underlying soil layer to (along with 
+        # the moisture in the surface soil layer) satisfy the PET requirement for month k; therefore, PLu is
+        # as calculated according to the equation given in Alley (1984).
+        if Su0 >= PLu: 
+            PLu = ((PET - PLs) * Su0) / AWC
+        
+        else:
+            # Su0 < PLu indicates that there is not sufficient moisture in the underlying soil layer to (along with  
+            # the moisture in the surface soil layer) satisfy the PET requirement for month k; therefore, PLu is 
+            # equal to the moisture storage in the underlying soil layer at the beginning of the month.
+            PLu = Su0
+    
+    PL = PLs + PLu
+    
+    return PL, PLs, PLu
+
+#-----------------------------------------------------------------------------------------------------------------------
+@numba.vectorize([numba.f8(numba.f8,numba.f8),
+                  numba.f4(numba.f4,numba.f4)])
+def _cafec_coeff_ufunc(actual,
+                       potential):
+    """
+    Vectorized function for computing a CAFEC coefficient.
+    
+    :param actual: average value for a month from water balance accounting 
+    :param potential: average potential value from water balance accounting
+    :return CAFEC coefficient
+    """
+     
+    # calculate alpha
+    if potential == 0:
+        if actual == 0:
+            coefficient = 1
+        else:
+            coefficient = 0
+    else:
+        coefficient = actual / potential
+  
+    return coefficient
+
+#-----------------------------------------------------------------------------------------------------------------------
+#@numba.jit    # not working yet 
+def _cafec_coefficients(P,
+                        PET,
+                        ET,
+                        PR,
+                        R,
+                        RO,
+                        PRO,
+                        L,
+                        PL,
+                        data_start_year,
+                        calibration_start_year,
+                        calibration_end_year):
+    '''
+    This function calculates CAFEC coefficients used for computing Palmer's Z index using inputs from 
+    the water balance function.
+    
+    :param P: 1-D numpy.ndarray of monthly precipitation observations, in inches, the number of array elements 
+              (array size) should be a multiple of 12 (representing an ordinal number of full years)
+    :param PET: 1-D numpy.ndarray of monthly potential evapotranspiration values, in inches, the number of array elements 
+                (array size) should be a multiple of 12 (representing an ordinal number of full years)
+    :param ET: 1-D numpy.ndarray of monthly evapotranspiration values, in inches, the number of array elements 
+               (array size) should be a multiple of 12 (representing an ordinal number of full years)
+    :param PR: 1-D numpy.ndarray of monthly potential recharge values, in inches, the number of array elements 
+               (array size) should be a multiple of 12 (representing an ordinal number of full years)
+    :param R: 1-D numpy.ndarray of monthly recharge values, in inches, the number of array elements 
+              (array size) should be a multiple of 12 (representing an ordinal number of full years)
+    :param RO: 1-D numpy.ndarray of monthly runoff values, in inches, the number of array elements 
+               (array size) should be a multiple of 12 (representing an ordinal number of full years)
+    :param PRO: 1-D numpy.ndarray of monthly potential runoff values, in inches, the number of array elements 
+                (array size) should be a multiple of 12 (representing an ordinal number of full years)
+    :param L: 1-D numpy.ndarray of monthly loss values, in inches, the number of array elements 
+              (array size) should be a multiple of 12 (representing an ordinal number of full years)
+    :param PL: 1-D numpy.ndarray of monthly potential loss values, in inches, the number of array elements 
+               (array size) should be a multiple of 12 (representing an ordinal number of full years)
+    :param data_start_year: initial year of the input arrays, i.e. the first element of each of the input arrays 
+                            is assumed to correspond to January of this initial year
+    :param calibration_start_year: initial year of the calibration period, should be >= data_start_year
+    :param calibration_end_year: final year of the calibration period
+    :return 1-D numpy.ndarray of Z-Index values, with shape corresponding to the input arrays
+    :rtype: numpy.ndarray of floats
+    '''
+    
+    # get only the data from within the calibration period
+    calibrated_arrays = _calibrate_data([P, PET, ET, PR, R, PRO, RO, PL, L],
+                                        data_start_year,
+                                        calibration_start_year,
+                                        calibration_end_year)
+    P = calibrated_arrays[0]
+    PET = calibrated_arrays[1]
+    ET = calibrated_arrays[2]
+    PR = calibrated_arrays[3]
+    R = calibrated_arrays[4]
+    PRO = calibrated_arrays[5]
+    RO = calibrated_arrays[6]
+    PL = calibrated_arrays[7]
+    L = calibrated_arrays[8]
+
+    # ALPHA, BETA, GAMMA, DELTA CALCULATIONS
+    # A calibration period is used to calculate alpha, beta, gamma, and delta, four coefficients dependent upon 
+    # the climate of the area being examined. The NCDC and CPC use the calibration period January 1931
+    # through December 1990 (cf. Karl, 1986; Journal of Climate and Applied Meteorology, Vol. 25, No. 1, January 1986).
+    
+    with warnings.catch_warnings():
+        warnings.simplefilter("ignore", category=RuntimeWarning)
+        
+        # get averages for each calendar month (compute means over the year axis, giving an average for each calendar month over all years)
+        ET_bar = np.nanmean(ET, axis=0)
+        PET_bar = np.nanmean(PET, axis=0)
+        R_bar = np.nanmean(R, axis=0)
+        PR_bar = np.nanmean(PR, axis=0)
+        L_bar = np.nanmean(L, axis=0)
+        PL_bar = np.nanmean(PL, axis=0)
+        RO_bar = np.nanmean(RO, axis=0)
+        PRO_bar = np.nanmean(PRO, axis=0)
+            
+        alpha = _cafec_coeff_ufunc(ET_bar, PET_bar)
+        beta = _cafec_coeff_ufunc(R_bar, PR_bar)
+        gamma = _cafec_coeff_ufunc(RO_bar, PRO_bar)
+        delta = _cafec_coeff_ufunc(L_bar, PL_bar)
+        return alpha, beta, gamma, delta
+
+#-----------------------------------------------------------------------------------------------------------------------    
+@numba.jit
+def _calibrate_data(arrays,
+                    data_start_year,
+                    calibration_start_year,
+                    calibration_end_year):
+
+    #!!!!!!!!!!!!!
+    # TODO make sure calibration years range is valid, i.e. within actual data years range 
+    
+    # determine the array (year axis) indices for the calibration period
+    total_data_years = int(arrays[0].shape[0] / 12)
+    data_end_year = data_start_year + total_data_years - 1
+    calibration_start_year_index = calibration_start_year - data_start_year
+    calibration_end_year_index = calibration_end_year - data_start_year 
+
+    # for each array pull out the calibration period
+    calibration_arrays = []
+    for data_array in arrays:
+        data_array = utils.reshape_to_2d(data_array, 12)
+    
+        # get calibration period arrays
+        if (calibration_start_year > data_start_year) or (calibration_end_year < data_end_year):
+            data_array = data_array[calibration_start_year_index:calibration_end_year_index + 1, :]
+        
+        # add to the list of calibrated arrays we'll return
+        calibration_arrays.append(data_array)
+        
+    return calibration_arrays
+
+#-----------------------------------------------------------------------------------------------------------------------
+@numba.jit
+def _climatic_characteristic(alpha,
+                             beta,
+                             gamma,
+                             delta,
+                             P,
+                             ET,
+                             PET,
+                             R,
+                             PR,
+                             RO,
+                             PRO,
+                             L,
+                             PL,
+                             data_start_year,
+                             calibration_start_year,
+                             calibration_end_year):
+    
+    total_calibration_years = calibration_end_year - calibration_start_year + 1
+    
+    # get only the data from within the calibration period
+    calibrated_arrays = _calibrate_data([P, PET, ET, PR, R, PRO, RO, PL, L],
+                                        data_start_year,
+                                        calibration_start_year,
+                                        calibration_end_year)
+    P = calibrated_arrays[0]
+    PET = calibrated_arrays[1]
+    ET = calibrated_arrays[2]
+    PR = calibrated_arrays[3]
+    R = calibrated_arrays[4]
+    PRO = calibrated_arrays[5]
+    RO = calibrated_arrays[6]
+    PL = calibrated_arrays[7]
+    L = calibrated_arrays[8]
+
+    # CALIBRATED CAFEC, K, AND d CALCULATION
+    # NOTE: 
+    # The Z index is calculated with a calibrated K (weighting factor) but a full record d (difference between actual 
+    # precipitation and CAFEC precipitation). CAFEC precipitation is calculated analogously to a simple water balance,
+    # where precipitation is equal to evaporation plus runoff (and ground water recharge) plus or minus any change 
+    # in soil moisture storage. 
+    d_hat = np.empty((total_calibration_years, 12)) 
+    for k in range(total_calibration_years):
+        for i in range(12):
+            # CAFEC_hat is calculated for month i of year k of the calibration period.
+            CAFEC_hat = (alpha[i] * PET[k, i]) + \
+                        (beta[i] * PR[k, i]) + \
+                        (gamma[i] * PRO[k, i]) - \
+                        (delta[i] * PL[k, i])
+                              
+            # Calculate d_hat, the difference between actual precipitation
+            # and CAFEC precipitation for month i of year k of the calibration period.
+            d_hat[k, i] = P[k, i] - CAFEC_hat
+    
+    # NOTE: D_hat, T_hat, K_hat, and z_hat are all calibrated
+    # variables - i.e., they are calculated only for the calibration period.
+    D_hat = np.empty((12,)) 
+    T_hat = np.empty((12,)) 
+    K_hat = np.empty((12,)) 
+    z_hat_m = np.empty((12,)) 
+    P_bar = np.nanmean(P, axis=0)
+    PET_bar = np.nanmean(PET, axis=0)
+    R_bar = np.nanmean(R, axis=0)
+    L_bar = np.nanmean(L, axis=0)
+    RO_bar = np.nanmean(RO, axis=0)
+            
+    for i in range(12):
+                    
+        # Calculate D_hat, the average of the absolute values of d_hat for month i.
+        D_hat[i] = np.nanmean(np.absolute(d_hat[:, i]))
+
+        # Calculate T_hat, a measure of the ratio of "moisture demand" to "moisture supply" for month i
+        #TODO if this value evaluates to a negative number less than -2.8 then the following equation for K_hat  pylint: disable=fixme
+        # will result in a math domain error -- is it valid here to limit this value to -2.8 or greater? 
+        T_hat[i] = (PET_bar[i] + R_bar[i] + RO_bar[i]) / (P_bar[i] + L_bar[i])
+        
+        # Calculate K_hat, the denominator of the K equation for month i.
+        # from figure 3, Palmer 1965
+        K_hat[i] = 1.5 * math.log10((T_hat[i] + 2.8) / D_hat[i]) + .50
+        
+        # Calculate z_hat, the numerator of the K equation for month i.
+        z_hat_m[i] = D_hat[i] * K_hat[i]
+    
+    # sum the monthly Z-hat values
+    z_hat = sum(z_hat_m)
+    
+    # Calculate the weighting factor, K, using the calibrated variables K_hat and z_hat. The purpose of
+    # the weighting factors is to adjust the  departures from normal precipitation d (calculated below), 
+    # such that they are comparable among different locations and for different months. The K tends to be
+    # large in arid regions and small in humid regions (cf. Alley, 1984; Journal of Climate and Applied 
+    # Meteorology, Vol. 23, No. 7, July 1984).
+    K = np.empty((12,)) 
+    for i in range(12):
+        K[i] = (17.67 * K_hat[i]) / z_hat
+
+    return K
+
+#-----------------------------------------------------------------------------------------------------------------------
+#@numba.jit  # not working yet, AssertionError: Failed at object (analyzing bytecode)
+def _z_index(P,
+             PET,
+             ET,
+             PR,
+             R,
+             RO,
+             PRO,
+             L,
+             PL,
+             data_start_year,
+             calibration_start_year,
+             calibration_end_year):
+    '''
+    This function calculates Palmer's Z index using inputs from the water balance function.
+    
+    :param P: 1-D numpy.ndarray of monthly precipitation observations, in inches, the number of array elements 
+              (array size) should be a multiple of 12 (representing an ordinal number of full years)
+    :param PET: 1-D numpy.ndarray of monthly potential evapotranspiration values, in inches, the number of array elements 
+                (array size) should be a multiple of 12 (representing an ordinal number of full years)
+    :param ET: 1-D numpy.ndarray of monthly evapotranspiration values, in inches, the number of array elements 
+               (array size) should be a multiple of 12 (representing an ordinal number of full years)
+    :param PR: 1-D numpy.ndarray of monthly potential recharge values, in inches, the number of array elements 
+               (array size) should be a multiple of 12 (representing an ordinal number of full years)
+    :param R: 1-D numpy.ndarray of monthly recharge values, in inches, the number of array elements 
+              (array size) should be a multiple of 12 (representing an ordinal number of full years)
+    :param RO: 1-D numpy.ndarray of monthly runoff values, in inches, the number of array elements 
+               (array size) should be a multiple of 12 (representing an ordinal number of full years)
+    :param PRO: 1-D numpy.ndarray of monthly potential runoff values, in inches, the number of array elements 
+                (array size) should be a multiple of 12 (representing an ordinal number of full years)
+    :param L: 1-D numpy.ndarray of monthly loss values, in inches, the number of array elements 
+              (array size) should be a multiple of 12 (representing an ordinal number of full years)
+    :param PL: 1-D numpy.ndarray of monthly potential loss values, in inches, the number of array elements 
+               (array size) should be a multiple of 12 (representing an ordinal number of full years)
+    :param data_start_year: initial year of the input arrays, i.e. the first element of each of the input arrays 
+                            is assumed to correspond to January of this initial year
+    :param calibration_start_year: initial year of the calibration period, should be >= data_start_year
+    :param calibration_end_year: final year of the calibration period
+    :return 1-D numpy.ndarray of Z-Index values, with shape corresponding to the input arrays
+    :rtype: numpy.ndarray of floats
+    '''
+    
+    # the potential (PET, ET, PR, PL) and actual (R, RO, S, L, P) water balance arrays are reshaped as 2-D arrays  
+    # (matrices) such that the rows of each matrix represent years and the columns represent calendar months
+#     arrays_to_reshape = [PET, ET, PR, PL, R, RO, RO, PRO, L, P]
+#     for ary in arrays_to_reshape:
+#         ary = utils.reshape_to_years_months(ary)
+    PET = utils.reshape_to_2d(PET, 12)
+    ET = utils.reshape_to_2d(ET, 12)
+    PR = utils.reshape_to_2d(PR, 12)
+    PL = utils.reshape_to_2d(PL, 12)
+    R = utils.reshape_to_2d(R, 12)
+    RO = utils.reshape_to_2d(RO, 12)
+    PRO = utils.reshape_to_2d(PRO, 12)
+    L = utils.reshape_to_2d(L, 12)
+    P = utils.reshape_to_2d(P, 12)
+
+    # get the CAFEC coefficients
+    alpha, beta, gamma, delta = _cafec_coefficients(P, 
+                                                    PET, 
+                                                    ET,
+                                                    PR,
+                                                    R,
+                                                    RO,
+                                                    PRO,
+                                                    L, 
+                                                    PL, 
+                                                    data_start_year, 
+                                                    calibration_start_year, 
+                                                    calibration_end_year)
+    # get the weighting factor K        
+    K = _climatic_characteristic(alpha, 
+                                 beta, 
+                                 gamma, 
+                                 delta, 
+                                 P, 
+                                 ET, 
+                                 PET, 
+                                 R, 
+                                 PR, 
+                                 RO, 
+                                 PRO, 
+                                 L, 
+                                 PL, 
+                                 data_start_year,
+                                 calibration_start_year,
+                                 calibration_end_year)
+    
+    # loop over the full period of record and compute the CAFEC precipitation, and use this to determine the moisture departure
+    # FULL RECORD CAFEC AND d CALCULATION
+    z = np.empty((P.shape[0], 12))
+    for n in range(P.shape[0]):
+        for i in range(12):
+            
+            # calculate the CAFEC precipitation
+            CAFEC = (alpha[i] * PET[n, i]) + \
+                    (beta[i] * PR[n, i]) + \
+                    (gamma[i] * PRO[n, i]) - \
+                    (delta[i] * PL[n, i])
+            
+            # Calculate d_hat, difference between actual precipitation and CAFEC precipitation
+            departure = P[n, i] - CAFEC
+            
+            # Calculate the Z-index (moisture anomaly index)
+            z[n, i] = K[i] * departure
+
+    # return the Z-Index values as a 1-D array
+    return z.flatten()
+
+#-----------------------------------------------------------------------------------------------------------------------
+# previously Main()
+@numba.jit
+def _compute_X(Z, k, PPe, X1, X2, PX1, PX2, PX3, X, BT):
+
+    # This function calculates PX1 and PX2 and calls the backtracking loop.
+    # If the absolute value of PX1 or PX2 goes over 1, that value becomes the new PX3. 
+    
+    # Calculate the current PX1 and PX2.
+    PX1[k] = max(0.0, 0.897 * X1 + (Z[k] / 3))
+    PX2[k] = min(0.0, 0.897 * X2 + (Z[k] / 3))
+    
+    if (PX1[k] >= 1) and (PX3[k] == 0):
+        # When PX1 >= 1 the wet spell becomes established. X is assigned as PX1
+        # and PX3 = PX1. PX1 is set to zero after PX3 is set to PX1. BT is set
+        # to 1 and the _backtrack() function is called to begin backtracking up
+        # PX1.
+        X[k] = PX1[k]              
+        PX3[k] = PX1[k]            
+        PX1[k] = 0
+        BT[k] = 1
+        X, BT = _backtrack(k, PPe, PX1, PX2, PX3, X, BT)                                                             
+    
+    elif (PX2[k] <= -1) and (PX3[k] == 0):
+        # When PX2 <= -1 the drought becomes established. X is assigned as PX2
+        # and PX3 = PX2. PX2 is set to zero after PX3 is set to PX2. BT is set
+        # to 2 and the _backtrack() function is called to begin backtracking up PX2.
+        X[k] = PX2[k]
+        PX3[k] = PX2[k]
+        PX2[k] = 0
+        BT[k] = 2
+        X, BT = _backtrack(k, PPe, PX1, PX2, PX3, X, BT)                                                             
+    
+    elif PX3[k] == 0:
+        # When PX3 is zero and both |PX1| and |PX2| are less than 1, there is
+        # no established drought or wet spell. X is set to whatever PX1 or PX2
+        # value is not equal to zero. BT is set to either 1 or 2 depending on
+        # which PX1 or PX2 value equals zero. The _backtrack() function is called
+        # to begin backtracking up either PX1 or PX2 depending on the BT value.
+        if PX1[k] == 0:
+        
+            X[k] = PX2[k]
+            BT[k] = 2
+            X, BT = _backtrack(k, PPe, PX1, PX2, PX3, X, BT)                                                                 
+
+        elif PX2[k] == 0:
+            
+            X[k] = PX1[k]
+            BT[k] = 1
+            X, BT = _backtrack(k, PPe, PX1, PX2, PX3, X, BT)                                                          
+    else:
+        # There is no determined value to assign to X when PX3 ~= 0, 
+        # 0 <= PX1 < 1, and -1 < PX2 <= 0 so set X = PX3 for now.   
+        X[k] = PX3[k]   # BT[k] stays zero, no update from its initial value, this will trigger backtracking to assign either X1 or X2 values depending upon the previous value of BT
+
+    return PX1, PX2, PX3, X, BT
+
+#-----------------------------------------------------------------------------------------------------------------------
+@numba.jit
+def _backtrack(k, 
+               PPe, 
+               PX1, 
+               PX2, 
+               PX3, 
+               X, 
+               BT):
+    '''
+    This function steps through stored index values computed for previous months and if/when . 
+    
+    Backtracking occurs in two instances: 
+    
+    (1) after the probability reaches 100 percent, and 
+    (2) when the probability is zero. 
+    In either case, the backtracking function works by backtracking through PX1 and PX2 until reaching a month 
+    where PPe == 0. Either PX1 or PX2 is assigned to X as the backtracking progresses.
+    '''
+    # Backtracking occurs from either PPe[k] = 100 or PPe[k] = 0 to the first 
+    # instance in the previous record where PPe = 0. This loop counts back
+    # through previous PPe values to find the first instance where PPe = 0.
+    # r is a variable used to mark the place of the last PPe = 0 before PPe = 100.
+    r = 0
+    for c in range(k, 0, -1):
+        if PPe[c] == 0:
+            r = c
+            break
+    
+    # Backtrack from either PPe = 100 or PPe = 0 to the last instance of 
+    # non-zero, non-one hundred probability.
+    for count in range(k, r, -1):
+        # When PPe[k] = 100 and |PX3| > 1 set X[k] = PX3[k].
+        #                                                                       
+        # Set the BT value of the previous month to either 1 or 2 based on the
+        # sign of PX3[k]. If PX3[k] is negative, a BT = 2 begins backtracking 
+        # up X2 and vice versa.
+        if (PPe[count] == 100) and (abs(PX3[count]) > 1):
+            X[count] = PX3[count]
+            if PX3[count] < 0:
+                BT[count - 1] = 2
+            else:
+                BT[count - 1] = 1
+        
+        # Everything below deals with months where PPe is not equal to 100. 
+        # Based on the assigned BT value, start in either PX1 or PX2. If
+        # that value is not 0, assign X and set the BT value for the preceding
+        # month to 1 if X = PX1 or 2 if X = PX2. If BT = 1 and PX1 = 0, assign 
+        # X to PX2 and set the BT value for the preceding month to 2 and vice
+        # versa. Continue this process of backtracking up either PX1 or PX2
+        # and switching when either PX1 or PX2 equals 0 or until the end of the
+        # loop is reached.
+        elif BT[count] == 2:
+            if PX2[count] == 0:
+                X[count] = PX1[count]
+                BT[count] = 1
+                BT[count - 1] = 1
+            else:
+                X[count] = PX2[count]
+                BT[count - 1] = 2
+        elif BT[count] == 1:
+            if PX1[count] == 0:
+                X[count] = PX2[count]
+                BT[count] = 2
+                BT[count - 1] = 2
+            else:
+                X[count] = PX1[count]
+                BT[count - 1] = 1
+    
+    return X, BT
+
+#-----------------------------------------------------------------------------------------------------------------------
+@numba.jit
+def _between_0s(k, Z, X3, PX1, PX2, PX3, PPe, BT, X):
+
+    # This function is called when non-zero, non-one hundred PPe values occur
+    # between values of PPe = 0. When this happens, a possible abatement
+    # discontinues without ending the wet spell or drought. X should be
+    # assigned to PX3 for all months between, and including, the two instances
+    # of PPe = 0 (cf. Alley, 1984; Journal of Climate and Applied Meteorology, 
+    # Vol. 23, No. 7). To do this, _backtrack() up to the first instance of 
+    # PPe = 0 while setting X to PX3. 
+    
+    # Since the possible abatement has ended, the drought or wet spell
+    # continues. Set PV, PX1, PX2, and PPe to 0. Calculate PX3 and set X = PX3.
+    # Set BT=3 in preparation for backtracking.
+    PV = 0                         
+    PX1[k] = 0                     
+    PX2[k] = 0                     
+    PPe[k] = 0                     
+    PX3[k] = 0.897 * X3 + (Z[k] / 3)
+    X[k] = PX3[k]
+    BT[k] = 3  # use the X3 value for this month if/when backtracking occurs
+    
+    # In order to set all values of X between the two instances of PPe = 0, the
+    # first instance of PPe = 0 must be found. This "for" loop counts back 
+    # through previous PPe values to find the first instance where PPe = 0.
+    for count1 in range(k, 0, -1):
+        if PPe[count1] == 0:
+            r = count1
+            break
+
+    #FIXME r could be undefined at this point if the above loop never enters the PPe[count1] == 0 condition
+
+    # Backtrack from the current month where PPe = 0 to the last month where PPe = 0.
+    for count in range(k, r - 1, -1):
+        # Set X = PX3, where the BT array indicates it for the month
+        if BT[count] == 3:
+            X[count] = PX3[count]
+            # If the end of the backtracking loop hasn't been reached, set the
+            # BT value for the preceding month to 3 to continue the backtracking.
+            if count != r:
+                BT[count - 1] = 3  # this makes it so that the previous if condition will be met for the previous month (the next backtracking step), so that it too will be assigned an X3 value; by this mechanism we enable the assignment of X3 values all the way back to index r
+
+    return PV, PX1, PX2, PX3, PPe, X, BT
+
+#-----------------------------------------------------------------------------------------------------------------------
+@numba.jit
+def _dry_spell_abatement(k, Z, V, Pe, PPe, PX1, PX2, PX3, X1, X2, X3, X, BT):
+
+    # In the case of an established drought, Palmer (1965) notes that a value of Z = -0.15 will maintain an
+    # index of -0.50 from month to month. An established drought or wet spell is considered definitely over
+    # when the index reaches the "near normal" category which lies between -0.50 and +0.50. Therefore, any
+    # value of Z >= -0.15 will tend to end a drought. See Palmer 1965, pp. 29-30
+    Uw = Z[k] + 0.15  # Palmer 1965, eq. 29
+    
+    PV = Uw + max(V, 0)  # add this month's effective wetness to the previously accumulated effective wetness (if it was positive), this value will eventually be used as the numerator in the equation for calculating percentage probability that an established weather spell has ended (Pe, eq. 30, Palmer 1965)
+    if PV <= 0:
+        # During a drought, PV <= 0 implies PPe = 0 (i.e., the 
+        # probability that the drought has ended returns to zero).                                                             
+        Q = 0 
+        PV, PX1, PX2, PX3, PPe, X, BT = _between_0s(k, Z, X3, PX1, PX2, PX3, PPe, BT, X)                                                                 
+    
+    else:
+        Ze = (-2.691 * X3) - 1.5  # (Palmer eq. 28) Calculate the soil moisture anomaly (Z value) which corresponds to an amount of moisture that is sufficient to end the currently established drought in a single month. Once this is known then we can compare against the actual Z value, to see if we've pulled out of the established drought or not
+        if Pe == 100: 
+            Q = Ze  # Q is the total moisture anomaly required to end the current drought.
+        else:
+            Q = Ze + V
+
+        PPe[k] = (PV / Q) * 100
+    
+        if PPe[k] >= 100:
+            PPe[k] = 100
+            PX3[k] = 0
+        else:
+            PX3[k] = 0.897 * X3 + (Z[k] / 3)
+
+        PX1, PX2, PX3, X, BT = _compute_X(Z, k, PPe, X1, X2, PX1, PX2, PX3, X, BT)                                                                 
+
+    return PV, PPe, PX1, PX2, PX3, X, BT
+
+#-----------------------------------------------------------------------------------------------------------------------
+@numba.jit
+def _wet_spell_abatement(k, Z, V, Pe, PPe, PX1, PX2, PX3, X1, X2, X3, X, BT):
+
+    # In the case of an established wet spell, Palmer (1965) notes that a value of Z = +0.15 will maintain an 
+    # index of +0.50 from month to month. An established drought or wet spell is considered definitely over
+    # when the index reaches the "near normal" category which lies between -0.50 and +0.50. Therefore, any 
+    # value of Z <= +0.15 will tend to end a wet spell. See Palmer 1965, pp. 29-30
+    Ud = Z[k] - 0.15  # Palmer 1965, eq. 32
+    
+    PV = Ud + min(V, 0)
+    if PV >= 0: 
+        # During a wet spell, PV >= 0 implies PPe = 0 (i.e., the 
+        # probability that the wet spell has ended returns to zero).
+        Q = 0 
+        PV, PX1, PX2, PX3, PPe, X, BT = _between_0s(k, Z, X3, PX1, PX2, PX3, PPe, BT, X)                                                           
+    
+    else:
+        Ze = -2.691 * X3 + 1.5
+        if Pe == 100:
+            Q = Ze      # Q is the total moisture anomaly required to end the current wet spell.
+        else:
+            Q = Ze + V
+
+        PPe[k] = (PV / Q) * 100
+        if PPe[k] >= 100:
+            PPe[k] = 100
+            PX3[k] = 0
+        else:
+            PX3[k] = 0.897 * X3 + (Z[k] / 3)
+
+        PX1, PX2, PX3, X, BT = _compute_X(Z, k, PPe, X1, X2, PX1, PX2, PX3, X, BT)                                                                 
+
+    return PV, PPe, PX1, PX2, PX3, X, BT
+
+#-----------------------------------------------------------------------------------------------------------------------
+# comparable to the case() subroutine in original NCDC pdi.f 
+@numba.jit
+def _pmdi(probability,
+          X1, 
+          X2, 
+          X3):
+    
+    # the index is near normal and either a dry or wet spell exists, choose the largest absolute value of X1 or X2
+    if X3 == 0:
+        
+        if abs(X2) > abs(X1):
+            _pmdi = X2
+        else:
+            _pmdi = X1   
+    
+    else:
+        if (probability > 0) and (probability < 100):
+    
+            PRO = probability / 100.0
+            if X3 <= 0:
+                # use the weighted sum of X3 and X1
+                _pmdi = ((1.0 - PRO) * X3) + (PRO * X1)
+            
+            else:
+                # use the weighted sum of X3 and X2
+                _pmdi = ((1.0 - PRO) * X3) + (PRO * X2)
+        else:
+            # a weather spell is established
+            _pmdi = X3
+
+    return _pmdi
+
+#------------------------------------------------------------------------------------------------------------------
+def _find_previous_nonzero(backtrack,
+                           k_index):
+    """
+    Finds the previous index in an array where the value is non-zero, starting from a specified index.
+    If no previous value in the array is non-zero then an index to the first element (i.e. 0) is returned.
+    """
+    
+    index = 0
+    for c in range(k_index - 1, 0, -1):  # here we loop over the backtrack array to look for the most previous month step where the value is not zero
+        if backtrack[c] != 0:
+            # Backtracking continues in a backstepping procedure up through the most previous month
+            # where the corresponding backtracking array element is not equal to zero.
+            index = c + 1
+            break
+
+    return index
+
+#------------------------------------------------------------------------------------------------------------------
+def _assign_X_backtracking(X, 
+                           backtrack, 
+                           preliminary_X1, 
+                           preliminary_X2, 
+                           current_month_index, 
+                           previous_nonzero_index):
+    
+    # here we loop over the backtrack array from the previous month (current_month_index - 1) through the r index 
+    # (the most previous month with backtrack != 0), at each month assigning to X the value for the month called for
+    # in the backtrack array, unless that value is 0 in which case the backtrack value is switched and the corresponding 
+    # X values are assigned (see _assign() in pdinew.f/pdinew.py)
+    for i in range(current_month_index - 1, previous_nonzero_index - 1, -1):  
+        backtrack[i] = backtrack[i + 1] # Assign backtrack to next month's backtrack value.
+        if backtrack[i] == 2:
+            if preliminary_X2[i] == 0:  # If backtrack = 2, X = preliminary_X2 unless preliminary_X2 = 0, then X = preliminary_X1.
+                X[i] = preliminary_X1[i]
+                backtrack[i] = 1  # flip the X we'll choose next step, from X2 to X1
+            else:
+                X[i] = preliminary_X2[i]
+        elif backtrack[i] == 1:
+            if preliminary_X1[i] == 0:  # If backtrack = 1, X = preliminary_X1 unless preliminary_X1 = 0, then X = preliminary_X2.
+                X[i] = preliminary_X2[i] 
+                backtrack[i] = 2  # flip the X we'll choose next step, from X1 to X2
+            else:
+                X[i] = preliminary_X1[i]
+
+#------------------------------------------------------------------------------------------------------------------
+@numba.jit
+def _assign_X(k,
+              number_of_months,
+              BT,
+              PX1,
+              PX2,
+              PX3,
+              X):
+    """
+    Assign X values using backtracking.
+    
+    :param k: number of months to backtrack
+    :param number_of_months: ?
+    :param BT: backtracking array 
+    :param PX1: potential X1 values
+    :param PX2: potential X2 values
+    :param PX3: potential X3 values
+    :param X: X values array we'll update as a result of this function
+    """
+    ## ASSIGN X FOR CASES WHERE PX3 AND BT EQUAL ZERO
+    # NOTE: This is a conflicting case that arises where X cannot be
+    # assigned as X1, X2, or X3 in real time. Here 0 < PX1 < 1, 
+    # -1 < PX2 < 0, and PX3 = 0, and it is not obvious which
+    # intermediate index should be assigned to X. Therefore,
+    # backtracking is used here, where BT is set equal to the next
+    # month's BT value and X is assigned to the intermediate index
+    # associated with that BT value.
+    if k > 0:
+        
+        if (PX3[k - 1] == 0) and (BT[k - 1] == 0):
+
+            # the element (month) index up through which backtracking continues
+            previous_nonzero_index  = _find_previous_nonzero(BT, k)
+        
+            _assign_X_backtracking(X, 
+                                   BT, 
+                                   PX1, 
+                                   PX2, 
+                                   k, 
+                                   previous_nonzero_index)
+                
+    # In instances where there is no established spell for the last monthly observation, X is initially 
+    # assigned to 0. The code below sets X in the last month to greater of |PX1| or |PX2|. This prevents 
+    # the PHDI from being inappropriately set to 0. 
+    if (k == (number_of_months - 1)) and (PX3[k] == 0) and (X[k] == 0):
+        if abs(PX1[k]) > abs(PX2[k]):
+            X[k] = PX1[k]
+        else:
+            X[k] = PX2[k]
+
+#------------------------------------------------------------------------------------------------------------------
+#@numba.jit
+def _pdsi_from_zindex(Z):
+
+    ## INITIALIZE PDSI AND PHDI CALCULATIONS
+    
+    # V is the sum of the Uw (Ud) values for the current and previous months of an
+    # established dry (wet) spell and is used in calculating the Pe value for a month.
+    V = 0.0
+#     Pe = 0.0 # Pe is the probability that the current wet or dry spell has ended in a month.
+#     X1 = 0.0 # X1 is the severity index value for an incipient wet spell for a month.
+#     X2 = 0.0 # X2 is the severity index value for an incipient dry spell for a month.
+#     X3 = 0.0 # X3 is the severity index value of the current established wet or dry spell for a month.
+
+    
+    Pe = 0.0 # the probability that the current wet or dry spell has ended in a month
+    X1 = 0.0 # the severity index value for an incipient wet spell for a month
+    X2 = 0.0 # the severity index value for an incipient dry spell for a month
+    X3 = 0.0 # the severity index value of the current established wet or dry spell for a month
+    
+    number_of_months = Z.shape[0]
+    
+    # BT is the backtracking variable, and is pre-allocated with zeros. Its value (1, 2, or 3) indicates which 
+    # intermediate index (X1, X2, or X3) to backtrack up, selecting the associated term (X1, X2, or X3) for the PDSI. 
+    # NOTE: BT may be operationally left equal to 0, as it cannot be known in real time when an existing drought or 
+    # wet spell may or may not be over.
+    BT = np.zeros((number_of_months,), dtype=np.int8) 
+    
+    # initialize arrays
+    PX1 = np.zeros((number_of_months,))
+    PX2 = np.zeros((number_of_months,))
+    PX3 = np.zeros((number_of_months,))
+    PPe = np.zeros((number_of_months,))
+    X = np.zeros((number_of_months,))
+    PMDI = np.zeros((number_of_months,))
+    
+    # loop over all months in the dataset, calculating PDSI and PHDI for each
+    for k in range(number_of_months):
+        
+        if (Pe == 100) or (Pe == 0):   # no abatement underway
+            
+            if abs(X3) <= 0.5:   # drought or wet spell ends
+                
+                # PV is the preliminary V value and is used in operational calculations.
+                PV = 0 
+                
+                # PPe is the preliminary Pe value and is used in operational calculations.
+                PPe[k] = 0 
+                
+                # PX3 is the preliminary X3 value and is used in operational calculations.
+                PX3[k] = 0 
+                                
+                PX1, PX2, PX3, X, BT = _compute_X(Z, k, PPe, X1, X2, PX1, PX2, PX3, X, BT)
+ 
+            elif X3 > 0.5: # Wet spell underway
+                
+                if Z[k] >= 0.15: # Wet spell intensifies
+                
+                    PV, PX1, PX2, PX3, PPe, X, BT = _between_0s(k, Z, X3, PX1, PX2, PX3, PPe, BT, X)                                                  
+                
+                else: # Wet spell starts to abate, and it may end.
+                
+                    PV, PPe, PX1, PX2, PX3, X, BT = _wet_spell_abatement(k, Z, V, Pe, PPe, PX1, PX2, PX3, X1, X2, X3, X, BT)
+                                                                                               
+            elif X3 < -0.5: # Drought underway
+                
+                if Z[k] <= -0.15: # Drought intensifies 
+                
+                    PV, PX1, PX2, PX3, PPe, X, BT = _between_0s(k, Z, X3, PX1, PX2, PX3, PPe, BT, X)                                                 
+                
+                else: # Drought starts to abate, and it may end.
+                
+                    PV, PPe, PX1, PX2, PX3, X, BT = _dry_spell_abatement(k, Z, V, Pe, PPe, PX1, PX2, PX3, X1, X2, X3, X, BT)
+                                                                                          
+        else: # Abatement underway
+            
+            if X3 > 0: # Wet spell underway
+                
+                PV, PPe, PX1, PX2, PX3, X, BT = _wet_spell_abatement(k, Z, V, Pe, PPe, PX1, PX2, PX3, X1, X2, X3, X, BT)                                                     
+            
+            else: # Drought underway
+                
+                PV, PPe, PX1, PX2, PX3, X, BT = _dry_spell_abatement(k, Z, V, Pe, PPe, PX1, PX2, PX3, X1, X2, X3, X, BT)
+
+        # select the PMDI value
+        PMDI[k] = _pmdi(Pe, X1, X2, X3)
+#         #TODO  !!!!!!!!!!!!!!!!!!!!!!!!!!!!!!!!!!!!!!!!!!!!!!!!!!!
+#         # DEBUG only -- REMOVE
+#         #
+#         # this is left here to remind us to focus on the PMDI appearing to be 
+#         # off my a month, something like this may fix things
+#         #
+#         if k > 0:
+#             PMDI[k - 1] = _pmdi(Pe, X1, X2, X3)  #TODO remove, testing only
+#         else:
+#             PMDI[k] = _pmdi(Pe, X1, X2, X3)
+#         #TODO remove above
+        
+        ## Assign V, Pe, X1, X2, and X3 for use with the next month
+        V = PV
+        Pe = PPe[k]
+        X1 = PX1[k]
+        X2 = PX2[k]
+        X3 = PX3[k]
+        
+        # select a PMDI
+        PMDI[k] = _pmdi(Pe, X1, X2, X3)
+
+        # assign X for cases where PX3 and BT equal 0
+        _assign_X(k, number_of_months, BT, PX1, PX2, PX3, X)
+        
+        # round values to four decimal places
+        for values in [X1, X2, X3, Pe, V, X, PX1, PX2, PX3, PPe]:
+            values = np.around(values, decimals=4)
+        
+    ## ASSIGN PDSI VALUES
+    # NOTE: 
+    # In Palmer's effort to create a meteorological drought index (PDSI),
+    # Palmer expressed the beginning and ending of dry (or wet) periods in
+    # terms of the probability that the spell has started or ended (Pe). A
+    # drought (wet spell) is definitely over when the probability reaches
+    # or exceeds 100%, but the drought (wet spell) is considered to have
+    # ended the first month when the probability becomes greater than 0%
+    # and then continues to remain greater than 0% until it reaches 100% 
+    # (cf. Palmer, 1965; US Weather Bureau Research Paper 45).
+    PDSI = X
+    
+    ## ASSIGN PHDI VALUES
+    # NOTE:
+    # There is a lag between the time that the drought-inducing
+    # meteorological conditions end and the environment recovers from a
+    # drought. Palmer made this distinction by computing a meteorological
+    # drought index (described above) and a hydrological drought index. The
+    # X3 term changes more slowly than the values of the incipient (X1 and
+    # X2) terms. The X3 term is the index for the long-term hydrologic
+    # moisture condition and is the PHDI.
+#     for s, possible_phdi in enumerate(PX3):
+#         if possible_phdi == 0:
+#             # For calculation and program advancement purposes, the PX3 term is sometimes set equal to 0. 
+#             # In such instances, the PHDI is set equal to X (the PDSI), which accurately reflects the X3 value.
+#             PHDI[s] = X[s]
+#         else:
+#             PHDI[s] = possible_phdi
+    
+    # Palmer Hydrological Drought Index
+    # use universal function to select PHDI from either the PX3 or X arrays
+    PHDI = _phdi_select_ufunc(PX3, X)
+    
+    # return the computed variables
+    return PDSI, PHDI, PMDI
+
+#-----------------------------------------------------------------------------------------------------------------------
+@numba.vectorize([numba.f8(numba.f8,numba.f8)])
+def _phdi_select_ufunc(px3, x):
+    
+    if px3 == 0:
+        # For calculation and program advancement purposes, the PX3 term is sometimes set equal to 0. 
+        # In such instances, the PHDI is set equal to X (the PDSI), which accurately reflects the X3 value.
+        phdi = x
+    else:
+        phdi = px3
+
+    
+    return phdi
+
+#-----------------------------------------------------------------------------------------------------------------------
+#@numba.jit  # not working yet
+def _compute_scpdsi(established_index_values,
+                    sczindex_values,
+                    scpdsi_values,
+                    pdsi_values,
+                    wet_index_values,
+                    dry_index_values,
+                    wet_M,
+                    wet_B,
+                    dry_M,
+                    dry_B,
+                    calibration_complete,
+                    tolerance=0.0):
+    '''
+    This function computes X values
+    :param established_index_values
+    :param sczindex_values
+    :param scpdsi_values
+    :param pdsi_values
+    :param wet_index_values
+    :param dry_index_values
+    :param wet_M
+    :param wet_B
+    :param dry_M
+    :param dry_B
+    :param calibration_complete
+    :param tolerance
+     '''
+    # empty all X lists
+    wet_index_deque = collections.deque([])
+    dry_index_deque = collections.deque([])
+
+    # Initializes the book keeping indices used in finding the PDSI
+    V = 0.0
+    Q = 0.0
+
+    # current and previous period (month/time step) indices
+    period = 0
+    previous_key = -1
+
+    for period in range(established_index_values.size):
+    
+        # These variables represent the values for  corresponding variables for the current period.
+        # They are kept separate because many calculations depend on last period's values.  
+        new_X = 0
+        new_X1 = 0
+        new_X2 = 0
+        new_X3 = 0
+        previous_established_index_X3 = 0
+
+#         # ZE is the Z value needed to end an established spell
+#         ZE
+#         m
+#         b
+#         c
+# 
+#         # wd is a sign changing flag.  It allows for use of the same equations during both a wet or dry spell by adjusting the appropriate signs.
+#         wd
+
+        if (previous_key >= 0) and not np.isnan(established_index_values[previous_key]):
+        
+            previous_established_index_X3 = established_index_values[previous_key]
+
+        if previous_established_index_X3 >= 0:
+        
+            m = wet_M
+            b = wet_B
+        
+        else:
+        
+            m = dry_M
+            b = dry_B
+        
+        if not np.isnan(sczindex_values[period]) and ((m + b) != 0):
+
+            c = 1 - (m / (m + b))
+
+            # This sets the wd flag by looking at EstablishedIndex
+            if previous_established_index_X3 >= 0:
+                wd = 1
+            else:
+                wd = -1
+
+            # If EstablishedIndex is 0 then there is no reason to calculate Q or ZE, V and Prob are reset to 0;
+            if previous_established_index_X3 == 0:
+            
+                new_X3 = 0
+                new_V = 0
+                new_probability = 0
+                new_X, new_X1, new_X2, new_X3 = _choose_X(pdsi_values,
+                                                          established_index_values,
+                                                          wet_index_values,
+                                                          dry_index_values,
+                                                          sczindex_values,
+                                                          wet_index_deque,
+                                                          dry_index_deque,
+                                                          wet_M,
+                                                          wet_B,
+                                                          dry_M,
+                                                          dry_B,
+                                                          new_X, 
+                                                          new_X3, 
+                                                          period, 
+                                                          previous_key)
+
+            # Otherwise all calculations are needed.
+            else:
+                                
+                new_X3 = (c * previous_established_index_X3 + sczindex_values[period] / (m + b))
+                # ZE is the Z value needed to end an established spell
+                ZE = (m + b) * (wd * 0.5 - c * previous_established_index_X3)
+                Q = ZE + V
+                new_V = sczindex_values[period] - wd * (m * 0.5) + wd * min(wd * V + tolerance, 0)
+
+                if (wd * new_V) > 0:
+                
+                    new_V = 0
+                    new_probability = 0
+                    new_X1 = 0
+                    new_X2 = 0
+                    new_X = new_X3
+
+                    wet_index_deque.clear()
+                    dry_index_deque.clear()
+                
+                else:
+
+                    new_probability = (new_V / Q) * 100
+                    if new_probability >= (100 - tolerance):
+
+                        new_X3 = 0
+                        new_V = 0
+                        new_probability = 100
+
+                    # xValues should be a list of doubles
+                    new_X, new_X1, new_X2, new_X3 = _choose_X(pdsi_values,
+                                                              established_index_values,
+                                                              wet_index_values,
+                                                              dry_index_values,
+                                                              sczindex_values,
+                                                              wet_index_deque,
+                                                              dry_index_deque,
+                                                              wet_M,
+                                                              wet_B,
+                                                              dry_M,
+                                                              dry_B,
+                                                              new_X, 
+                                                              new_X3, 
+                                                              period, 
+                                                              previous_key)
+
+            wet_index_values[period] = new_X1
+            dry_index_values[period] = new_X2
+            established_index_values[period] = new_X3
+            
+            if calibration_complete:
+                scpdsi_values[period] = new_X
+            else:
+                pdsi_values[period] = new_X
+            
+            # update variables for next month:
+            V = new_V
+        
+        else:
+        
+            # This month's data is missing, so output MISSING as PDSI.  All variables used in calculating the PDSI are kept from the previous month.  
+            # Only the linked lists are changed to make sure that if backtracking occurs, a MISSING value is kept as the PDSI for this month.
+            pdsi_values[period] = np.NaN
+            wet_index_values[period] = np.NaN
+            dry_index_values[period] = np.NaN
+            established_index_values[period] = np.NaN
+            if calibration_complete:
+                scpdsi_values[period] = np.NaN
+            else:
+                pdsi_values[period] = np.NaN
+
+        previous_key = period
+        period += 1
+
+    return pdsi_values, scpdsi_values, wet_index_values, dry_index_values, established_index_values
+
+#-----------------------------------------------------------------------------------------------------------------------
+@numba.jit
+def _choose_X(pdsi_values,
+              established_index_values,
+              wet_index_values,
+              dry_index_values,
+              sczindex_values,
+              wet_index_deque,
+              dry_index_deque,
+              wet_M,
+              wet_B,
+              dry_M,
+              dry_B,
+              new_X,
+              new_X3,
+              month_index, 
+              previous_key,
+              tolerance=0.0):
+
+    previous_wet_index_X1 = 0
+    previous_dry_index_X2 = 0
+
+    if (previous_key >= 0) and not np.isnan(established_index_values[previous_key]):
+    
+        previous_wet_index_X1 = wet_index_values[previous_key]
+        previous_dry_index_X2 = dry_index_values[previous_key]
+    
+    wetc = 1 - (wet_M / (wet_M + wet_B))
+    dryc = 1 - (dry_M / (dry_M + dry_B))
+
+    zIndex = sczindex_values[month_index]
+    
+    new_X1 = wetc * previous_wet_index_X1 + zIndex / (wet_M + wet_B)
+    if new_X1 < 0:
+    
+        new_X1 = 0.0
+    
+    new_X2 = dryc * previous_dry_index_X2 + zIndex / (dry_M + dry_B)
+    if new_X2 > 0:
+    
+        new_X2 = 0.0
+
+    if (new_X1 >= 0.5) and (new_X3 == 0):
+    
+        _backtrack_self_calibrated(pdsi_values,
+                                   wet_index_deque,
+                                   dry_index_deque,
+                                   tolerance,
+                                   new_X1,
+                                   month_index)
+        new_X = new_X1
+        new_X3 = new_X1
+        new_X1 = 0.0
+    
+    else:
+    
+#         # TODO/CONFIRM this has already been accomplished in code above, this is duplicate/unnecessary code, no?  pylint: disable=fixme
+#         new_X2 = dryc * previous_dry_index_X2 + zIndex / (dry_M + dry_B)
+#         if new_X2 > 0:
+#         
+#             new_X2 = 0.0
+        
+        if (new_X2 <= -0.5) and (new_X3 == 0):
+        
+            _backtrack_self_calibrated(pdsi_values,
+                                       wet_index_deque,
+                                       dry_index_deque,
+                                       tolerance,
+                                       new_X2,
+                                       month_index)
+            new_X = new_X2
+            new_X3 = new_X2
+            new_X2 = 0.0
+        
+        elif new_X3 == 0:
+        
+            if new_X1 == 0:
+            
+                _backtrack_self_calibrated(pdsi_values,
+                                           wet_index_deque,
+                                           dry_index_deque,
+                                           tolerance,
+                                           new_X2,
+                                           month_index)
+                new_X = new_X2
+            
+            elif new_X2 == 0:
+            
+                _backtrack_self_calibrated(pdsi_values,
+                                           wet_index_deque,
+                                           dry_index_deque,
+                                           tolerance,
+                                           new_X1,
+                                           month_index)
+                new_X = new_X1
+            
+            else:
+            
+                wet_index_deque.appendleft(new_X1)
+                dry_index_deque.appendleft(new_X2)
+                new_X = new_X3
+        
+        else:
+        
+            # store wet index and dry index in their linked lists for possible use later
+            wet_index_deque.appendleft(new_X1)
+            dry_index_deque.appendleft(new_X2)
+            new_X = new_X3
+    
+    return new_X, new_X1, new_X2, new_X3
+
+#-----------------------------------------------------------------------------------------------------------------------
+@numba.jit
+def _backtrack_self_calibrated(pdsi_values,
+                               wet_index_deque,
+                               dry_index_deque,
+                               tolerance,
+                               new_X, 
+                               month_index):
+    '''
+    :param pdsi_values
+    :param wet_index_deque
+    :param dry_index_deque
+    :param tolerance
+    :param new_X
+    :param month_index
+    '''
+    
+    num1 = new_X
+
+    while wet_index_deque and dry_index_deque:
+    
+        if num1 > 0:
+        
+            num1 = wet_index_deque.popleft()
+            num2 = dry_index_deque.popleft()
+        
+        else:
+        
+            num1 = dry_index_deque.popleft()
+            num2 = wet_index_deque.popleft()
+
+        if ((-1.0 * tolerance) <= num1) and (num1 <= tolerance):
+        
+            num1 = num2
+        
+        pdsi_values[month_index] = num1
+
+#-----------------------------------------------------------------------------------------------------------------------
+def _highest_reasonable_value(summed_values):
+
+    # Determine the highest reasonable value that isn't due to a freak anomaly in the data. 
+    # A "freak anomaly" is defined as a value that is either
+    #   1) 25% higher than the 98th percentile
+    #   2) 25% lower than the 2nd percentile
+    reasonable_percentile_index = int(len(summed_values) * 0.98)
+
+    # sort the list of sums into ascending order and get the sum_value value referenced by the safe percentile index
+    summed_values = sorted(summed_values)
+    sum_at_reasonable_percentile = summed_values[reasonable_percentile_index]
+
+    # find the highest reasonable value out of the summed values
+    highest_reasonable_value = 0.0
+    reasonable_tolerance_ratio = 1.25
+    while summed_values:
+
+        sum_value = summed_values.pop()
+        if sum_value > 0:
+
+            if (sum_value / sum_at_reasonable_percentile) < reasonable_tolerance_ratio:
+            
+                if sum_value > highest_reasonable_value:
+                
+                    highest_reasonable_value = sum_value
+    
+    return highest_reasonable_value
+
+#-----------------------------------------------------------------------------------------------------------------------
+@numba.jit
+def _z_sum(interval, 
+           wet_or_dry,
+           sczindex_values,
+           periods_per_year,
+           calibration_start_year,
+           calibration_end_year,
+           input_start_year):
+
+    z = 0.0
+    z_temporary = collections.deque()
+    values_to_sum = collections.deque()
+    summed_values = collections.deque()
+
+    # TODO verify that the below isn't mis-aligning the data by not filling in missing elements with a fill value   pylint: disable=fixme
+    #      which can be ignored in following loops that may still rely upon an original shape of the data matrix,
+    #      instead this should only be pulling off the final (missing) months of the final year where values do not exist
+    # get only non-NaN Z-index values
+    for sczindex in sczindex_values:
+    
+        # we need to skip Z-index values from the list if they don't exist, this can result from empty months in the final year of the data set
+        if not np.isnan(sczindex):
+        
+            z_temporary.append(sczindex)
+            
+    calibration_period_initial_index = (calibration_start_year - input_start_year) * periods_per_year
+    i = 0
+    while (i < calibration_period_initial_index) and z_temporary:
+        
+        # remove periods before the start of the calibration interval
+        z_temporary.pop()
+        i += 1
+
+    remaining_calibration_periods = (calibration_end_year - calibration_start_year + 1) * periods_per_year
+
+    # get the first interval length of values from the end of the calibration period working backwards, creating the first sum of interval periods
+    sum_value = 0.0
+    for i in range(interval):
+    
+        if not z_temporary:
+           
+            i = interval
+            
+        else:
+
+            # pull a value off the end of the list
+            z = z_temporary.pop()
+            remaining_calibration_periods -= 1
+           
+#----------------
+            # TODO/CONFIRM the below conditional is unnecessary since all values of Z_temporary 
+            #              array should be non-NaN (only non-Nan sczindex values were added)  
+#             if not np.isnan(z):
+#             
+#                 # add to the sum
+#                 sum_value += z
+#                 
+#                 # add to the array of values we've used for the initial sum
+#                 values_to_sum.appendleft(z)
+#             
+#             else:
+# 
+#                 # reduce the loop counter so we don't skip a calibration interval period
+#                 i -= 1
+#----------------
+    
+            # add to the sum
+            sum_value += z
+                
+            # add to the array of values we've used for the initial sum
+            values_to_sum.appendleft(z)
+            
+    # if we're dealing with wet conditions then we want to be using positive numbers, and if dry conditions  
+    # then we need to be using negative numbers, so we introduce a sign variable to help with this 
+    if 'WET' == wet_or_dry:
+     
+        largest_sum = _highest_reasonable_value(values_to_sum)
+
+    else:   # DRY
+            
+        sign = -1
+    
+        # for each remaining Z value, recalculate the sum of Z values
+        largest_sum = sum_value
+        summed_values.appendleft(sum_value)
+        while z_temporary and (remaining_calibration_periods > 0):
+        
+            # take the next Z-index value off the end of the list 
+            z = z_temporary.pop()
+    
+            # reduce by one period for each removal
+            remaining_calibration_periods -= 1
+        
+            # TODO confirm that the below NaN check is not required, since all values within z_temporary
+            #      should be non-Nan, since only non-Nan sczindex values were added to that array
+    #         if not np.isnan(z):
+    # 
+    #             # come up with a new Z sum for this new group of Z values to sum
+    #             
+    #             # remove the last value from both the sum_value and the values to sum array
+    #             sum_value -= values_to_sum.pop()
+    #             
+    #             # add to the Z sum, update the bookkeeping lists
+    #             sum_value += z
+    #             values_to_sum.append(z)
+    #             summed_values.append(sum_value)
+    #          
+    
+            # come up with a new Z sum for this new group of Z values to sum
+                
+            # remove the last value from both the sum_value and the values to sum array
+            sum_value -= values_to_sum.pop()
+                
+            # add to the Z sum, update the bookkeeping lists
+            sum_value += z
+            values_to_sum.append(z)
+            summed_values.append(sum_value)
+             
+            # update the largest sum value
+            if (sign * sum_value) > (sign * largest_sum):
+    
+                largest_sum = sum_value
+            
+    return largest_sum
+
+#-----------------------------------------------------------------------------------------------------------------------
+@numba.jit
+def _least_squares(x, 
+                   y, 
+                   n, 
+                   wetOrDry):
+    
+    correlation = 0.0
+    c_tol = 0.85
+    max_value = 0.0
+    max_diff = 0.0
+    max_i = 0
+    sumX = 0.0
+    sumY = 0.0
+    sumX2 = 0.0
+    sumY2 = 0.0
+    sumXY = 0.0
+    for i in range(n):
+    
+        this_x = x[i]
+        this_y = y[i]
+        sumX += this_x
+        sumY += this_y
+        sumX2 += this_x * this_x
+        sumY2 += this_y * this_y
+        sumXY += this_x * this_y
+    
+    SSX = sumX2 - (sumX * sumX) / n
+    SSY = sumY2 - (sumY * sumY) / n
+    SSXY = sumXY - (sumX * sumY) / n
+    if (SSX > 0) and (SSY > 0):  # perform this check to avoid square root of negative(s)
+        correlation = SSXY / (math.sqrt(SSX) * math.sqrt(SSY))
+    
+    i = n - 1
+    
+    # if we're dealing with wet conditions then we want to be using positive numbers, and for dry conditions  
+    # then we want to be using negative numbers, so we introduce a sign variable to facilitate this 
+    sign = 1
+    if 'DRY' == wetOrDry: 
+        sign = -1     
+    
+    while ((sign * correlation) < c_tol) and (i > 3):
+    
+        # when the correlation is off, it appears better to
+        # take the earlier sums rather than the later ones.
+        this_x = x[i]
+        this_y = y[i]
+        sumX -= this_x
+        sumY -= this_y
+        sumX2 -= this_x * this_x
+        sumY2 -= this_y * this_y
+        sumXY -= this_x * this_y
+        SSX = sumX2 - (sumX * sumX) / i
+        SSY = sumY2 - (sumY * sumY) / i
+        SSXY = sumXY - (sumX * sumY) / i
+        if (SSX > 0) and (SSY > 0):  # perform this check to avoid square root of negative(s)
+            correlation = SSXY / (math.sqrt(SSX) * math.sqrt(SSY))
+        i -= 1
+    
+    leastSquaresSlope = SSXY / SSX
+    for j in range(i + 1):
+    
+        if (sign * (y[j] - leastSquaresSlope * x[j])) > (sign * max_diff):
+        
+            max_diff = y[j] - leastSquaresSlope * x[j]
+            max_i = j
+            max_value = y[j]
+         
+    leastSquaresIntercept = max_value - leastSquaresSlope * x[max_i]
+    
+    return leastSquaresSlope, leastSquaresIntercept
+
+#-----------------------------------------------------------------------------------------------------------------------
+#@numba.jit    # not working yet
+def _duration_factors(zindex_values,
+                      calibration_start_year,
+                      calibration_end_year,
+                      data_start_year,
+                      wet_or_dry):
+    '''
+    This functions calculates m and b, which are used to calculated X(i)
+    based on the Z index.  These constants will determine the
+    weight that the previous PDSI value and the current Z index
+    will have on the current PDSI value.  This is done by finding
+    several of the driest periods at this station and assuming that
+    those periods represents an extreme drought.  Then a linear
+    regression is done to determine the relationship between length
+    of a dry (or wet) spell and the accumulated Z index during that
+    same period.
+    
+    It appears that there needs to be a different weight given to
+    negative and positive Z values, so the variable 'wet_or_dry' will
+    determine whether the driest or wettest periods are looked at.
+
+    :param pdsi_values:
+    :param zindex_values:  
+    :param calibration_start_year: 
+    :param calibration_end_year:
+    :param data_start_year:
+    :param wet_or_dry: compute duration factors for either dry or wet spells. should be either 'WET' or 'DRY'
+    :return: slope, intercept
+    :rtype: two float values 
+    '''
+    month_scales = [3, 6, 9, 12, 18, 24, 30, 36, 42, 48]
+    
+    z_sums = np.zeros((len(month_scales),))
+    for i, scale_months in enumerate(month_scales):
+
+        z_sums[i] = _z_sum(scale_months,
+                           wet_or_dry, 
+                           zindex_values,
+                           12, 
+                           calibration_start_year, 
+                           calibration_end_year, 
+                           data_start_year)
+    
+    slope, intercept = _least_squares(month_scales, z_sums, len(month_scales), wet_or_dry)
+    
+    # if we're dealing with wet conditions then we want to be using positive numbers, and if dry conditions then
+    # we need to be using negative numbers, so we use a PDSI limit of 4 on the wet side and -4 on the dry side 
+    pdsi_limit = _PDSI_MAX  # WET
+    if 'DRY' == wet_or_dry:
+
+        pdsi_limit = _PDSI_MIN
+    
+    # now divide slope and intercept by 4 or -4 because that line represents a PDSI of either 4.0 or -4.0
+    slope = slope / pdsi_limit
+    intercept = intercept / pdsi_limit            
+
+    return slope, intercept
+
+#-----------------------------------------------------------------------------------------------------------------------
+@numba.jit
+def _pdsi_at_percentile(pdsi_values,
+                        percentile):
+
+    pdsi_sorted = sorted(pdsi_values)
+    return pdsi_sorted[int(len(pdsi_values) * percentile)]
+    
+#-----------------------------------------------------------------------------------------------------------------------
+#@numba.jit
+def _self_calibrate(pdsi_values,
+                    sczindex_values,
+                    calibration_start_year,
+                    calibration_end_year,
+                    input_start_year):
+    
+    # remove periods before the end of the interval
+    # calibrate using upper and lower 2% of values within the user-defined calibration interval
+    # this is explained in equations (14) and (15) of Wells et al
+    dry_extreme = _pdsi_at_percentile(pdsi_values, 0.02)
+    if dry_extreme == 0.0:
+        dry_ratio = 1.0
+    else:
+        dry_ratio = _PDSI_MIN / dry_extreme
+    wet_extreme = _pdsi_at_percentile(pdsi_values, 0.98)
+    if wet_extreme == 0.0:
+        wet_ratio = 1.0
+    else:
+        wet_ratio = _PDSI_MAX / wet_extreme
+        
+    # adjust the self-calibrated Z-index values, using either the wet or dry ratio
+    #TODO replace the below loop with a vectorized equivalent
+    for time_step, sczindex in enumerate(sczindex_values):
+    
+        if not np.isnan(sczindex):
+        
+            if sczindex >= 0:
+            
+                adjustmentFactor = wet_ratio
+            
+            else:
+            
+                adjustmentFactor = dry_ratio
+
+            sczindex_values[time_step] = sczindex * adjustmentFactor
+
+    # allocate arrays which will be populated in the following step
+    established_index_values = np.full(pdsi_values.shape, np.NaN)
+    scpdsi_values = np.full(pdsi_values.shape, np.NaN)
+    wet_index_values = np.full(pdsi_values.shape, np.NaN)
+    dry_index_values = np.full(pdsi_values.shape, np.NaN)
+    
+    # compute the duration factors for wet spells
+    wet_m, wet_b = _duration_factors(sczindex_values,
+                                     calibration_start_year,
+                                     calibration_end_year,
+                                     input_start_year,
+                                     'WET')
+    
+    # compute the duration factors for dry spells
+    dry_m, dry_b = _duration_factors(sczindex_values,
+                                     calibration_start_year,
+                                     calibration_end_year,
+                                     input_start_year,
+                                     'DRY')
+    
+    # perform final scPDSI computations    
+    pdsi_values, scpdsi_values, wet_index_values, dry_index_values, established_index_values = \
+        _compute_scpdsi(established_index_values,
+                        sczindex_values,
+                        scpdsi_values,
+                        pdsi_values,
+                        wet_index_values,
+                        dry_index_values,
+                        wet_m,
+                        wet_b,
+                        dry_m,
+                        dry_b,
+                        False)
+
+    return sczindex_values, pdsi_values, scpdsi_values
+
+#-----------------------------------------------------------------------------------------------------------------------
+def scpdsi(precip_time_series,      # pragma: no cover
+           pet_time_series,
+           awc,
+           data_start_year,
+           calibration_start_year,
+           calibration_end_year):
+    '''
+    This function computes the Palmer Drought Severity Index (PDSI), Palmer Hydrological Drought Index (PHDI), 
+    Modified Palmer Drought Index (PMDI), and Palmer Z-Index.
+    
+    Some of the original code for self-calibrated Palmer comes from Goddard (co-author with Wells on 2004 scPDSI paper)
+    and is found here: https://github.com/cszang/pdsi
+    
+    :param precip_time_series: time series of monthly precipitation values, in inches
+    :param pet_time_series: time series of monthly PET values, in inches
+    :param awc: available water capacity (soil constant), in inches
+    :param data_start_year: initial year of the input precipitation and PET datasets, 
+                            both of which are assumed to start in January of this year
+    :param calibration_start_year: initial year of the calibration period 
+    :param calibration_end_year: final year of the calibration period 
+    :return: five numpy arrays, respectively containing SCPDSI, PDSI, PHDI, PMDI, and Z-Index values  
+    '''
+
+    try:
+        # make sure we have matching precipitation and PET time series
+        if precip_time_series.size != pet_time_series.size:
+            message = 'Precipitation and PET time series do not match, unequal number or months'
+            _logger.error(message)
+            raise ValueError(message)
+                    
+        # perform water balance accounting
+        ET, PR, R, RO, PRO, L, PL = _water_balance(awc, pet_time_series, precip_time_series)
+        
+        # if we have input time series (precipitation and PET) with an incomplete 
+        # final year then we pad all the time series arrays with NaN values
+        pad_months = (12 - (precip_time_series.size % 12)) % 12
+        if pad_months > 0:            
+            precip_time_series = np.pad(precip_time_series, (0, pad_months), 'constant', constant_values=(np.nan))
+            pet_time_series = np.pad(pet_time_series, (0, pad_months), 'constant', constant_values=(np.nan))
+            ET = np.pad(ET, (0, pad_months), 'constant', constant_values=(np.nan))
+            PR = np.pad(PR, (0, pad_months), 'constant', constant_values=(np.nan))
+            R = np.pad(R, (0, pad_months), 'constant', constant_values=(np.nan))
+            RO = np.pad(RO, (0, pad_months), 'constant', constant_values=(np.nan))
+            PRO = np.pad(PRO, (0, pad_months), 'constant', constant_values=(np.nan))
+            L = np.pad(L, (0, pad_months), 'constant', constant_values=(np.nan))
+            PL = np.pad(PL, (0, pad_months), 'constant', constant_values=(np.nan))
+                
+        # compute Z-index values
+        zindex = _z_index(precip_time_series, 
+                          pet_time_series, 
+                          ET, 
+                          PR, 
+                          R, 
+                          RO, 
+                          PRO, 
+                          L, 
+                          PL, 
+                          data_start_year, 
+                          calibration_start_year, 
+                          calibration_end_year)
+        
+        # trim off the padded months from the Z-index array
+        if pad_months > 0:
+            zindex = zindex[0:-pad_months]
+            ET = ET[0:-pad_months]
+            PR = PR[0:-pad_months]
+            R = R[0:-pad_months]
+            RO = RO[0:-pad_months]
+            PRO = PRO[0:-pad_months]
+            L = L[0:-pad_months]
+            PL = PL[0:-pad_months]
+            
+        # compute PDSI and other associated variables
+        PDSI, PHDI, PMDI = _pdsi_from_zindex(zindex)
+
+        # keep a copy of the originally computed PDSI for return
+        final_PDSI = np.array(PDSI)
+        
+        # perform self-calibration        
+        zindex, PDSI, SCPDSI = _self_calibrate(PDSI, 
+                                               zindex,
+                                               calibration_start_year,
+                                               calibration_end_year,
+                                               data_start_year)
+
+        # recompute PDSI and other associated variables
+        SCPDSI, PHDI, PMDI = _pdsi_from_zindex(zindex)
+        
+        return [SCPDSI, final_PDSI, PHDI, PMDI, zindex]
+
+    except:
+        # catch all exceptions, log rudimentary error information
+        _logger.error('Failed to complete', exc_info=True)
+        raise
+
+#-----------------------------------------------------------------------------------------------------------------------
+def pdsi(precip_time_series,          # pragma: no cover
+         pet_time_series,
+         awc,
+         data_start_year,
+         calibration_start_year=1931,
+         calibration_end_year=1990):
+    '''
+    This function computes the Palmer Drought Severity Index (PDSI), Palmer Hydrological Drought Index (PHDI), 
+    Palmer Modified Drought Index (PMDI), and Palmer Z-Index.
+    
+    :param precip_time_series: time series of monthly precipitation values, in inches
+    :param pet_time_series: time series of monthly PET values, in inches
+    :param awc: available water capacity (soil constant), in inches
+    :param data_start_year: initial year of the input precipitation and PET datasets, 
+                            both of which are assumed to start in January of this year
+    :param calibration_start_year: initial year of the calibration period 
+    :param calibration_end_year: final year of the calibration period 
+    :return: four numpy arrays containing PDSI, PHDI, PMDI, and Z-Index values respectively 
+    '''
+    try:
+        # make sure we have matching precipitation and PET time series
+        if precip_time_series.size != pet_time_series.size:
+            message = 'Precipitation and PET time series do not match, unequal number or months'
+            _logger.error(message)
+            raise ValueError(message)
+                    
+        # perform water balance accounting
+        ET, PR, R, RO, PRO, L, PL = _water_balance(awc, pet_time_series, precip_time_series)
+        
+        # if we have input time series (precipitation and PET) with an incomplete 
+        # final year then we pad all the time series arrays with NaN values
+        pad_months = 12 - (precip_time_series.size % 12)
+        if pad_months > 0:
+            
+            # pad arrays with empty/fill months at end of final year
+            arrays_to_pad = [precip_time_series, pet_time_series, ET, PR, R, RO, PRO, L, PL]
+            for ary in arrays_to_pad:
+                ary = np.pad(ary, (0, pad_months), 'constant', constant_values=(np.nan))
+                
+        # compute Z-index values
+        zindex = _z_index(precip_time_series, 
+                          pet_time_series, 
+                          ET, 
+                          PR, 
+                          R, 
+                          RO, 
+                          PRO, 
+                          L, 
+                          PL, 
+                          data_start_year, 
+                          calibration_start_year, 
+                          calibration_end_year)
+        
+        # trim off the padded months from the Z-index array
+        if pad_months > 0:
+            zindex = zindex[0:-pad_months]
+        
+        # compute PDSI and other associated variables
+        PDSI, PHDI, PMDI = _pdsi_from_zindex(zindex)
+        
+        return PDSI, PHDI, PMDI, zindex
+    
+    except:
+        # catch all exceptions, log rudimentary error information
+        _logger.error('Failed to complete', exc_info=True)
+        raise
     