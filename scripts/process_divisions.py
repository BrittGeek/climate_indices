--- conflicted
+++ resolved
@@ -27,21 +27,12 @@
 lock_output = multiprocessing.Lock()
 
 
-<<<<<<< HEAD
 # ----------------------------------------------------------------------------------------------------------------------
 class DivisionsProcessor(object):
 
     def __init__(self, 
                  input_file,
                  output_file,
-=======
-
-# ----------------------------------------------------------------------------------------------------------------------
-class DivisionsProcessor(object):
-
-    def __init__(self,
-                 divisions_file,
->>>>>>> 9bc31abf
                  var_name_precip,
                  var_name_temperature,
                  var_name_soil,
@@ -53,13 +44,8 @@
         """
         Constructor method.
         
-<<<<<<< HEAD
         :param input_file:
         :param var_name_precip: 
-=======
-        :param divisions_file:
-        :param var_name_precip:
->>>>>>> 9bc31abf
         :param var_name_temperature: 
         :param var_name_soil: 
         :param month_scales:
@@ -67,14 +53,9 @@
         :param calibration_end_year:
         :param divisions:    
         """
-<<<<<<< HEAD
     
         self.input_file = input_file
         self.output_file = output_file
-=======
-
-        self.divisions_file = divisions_file
->>>>>>> 9bc31abf
         self.var_name_precip = var_name_precip
         self.var_name_temperature = var_name_temperature
         self.var_name_soil = var_name_soil
@@ -82,11 +63,7 @@
         self.calibration_start_year = calibration_start_year
         self.calibration_end_year = calibration_end_year
         self.divisions = divisions
-<<<<<<< HEAD
-        
-=======
-
->>>>>>> 9bc31abf
+        
         # TODO get the initial year from the precipitation NetCDF, for now use hard-coded value specific to nClimDiv
         self.data_start_year = 1895
 
@@ -95,7 +72,6 @@
         # self._initialize_netcdf(('division', 'time',))
 
     # ------------------------------------------------------------------------------------------------------------------
-<<<<<<< HEAD
     def _initialize_netcdf(self):
 
         netcdf_utils.initialize_netcdf_divisions(self.output_file,
@@ -103,67 +79,6 @@
                                                  self.var_name_precip,
                                                  _variable_info(self.scale_months),
                                                  True)
-=======
-    def _initialize_netcdf(self,
-                           dimensions):
-        """
-        This function is used to initialize and return a netCDF4.Dataset object containing all variables 
-        to be computed for a climate divisions climatology.
-        
-        :param dimensions: tuple of dimension names, such as ('division', 'time',) for climate divisions, 
-                           or ('time', 'lat', 'lon',) for grids
-        """
-
-        # use NaNs as our default fill/missing value
-        fill_value = np.float32(np.NaN)
-
-        # open the NetCDF datasets within a context manager
-        with netCDF4.Dataset(self.divisions_file, 'a') as dataset:
-
-            # use the fill value's data type as the data type of the variable
-            data_dtype = netcdf_utils.find_netcdf_datatype(fill_value)
-
-            # create a variable for each unscaled index
-            unscaled_indices = ['pet', 'pdsi', 'phdi', 'pmdi', 'zindex', 'scpdsi']
-            for variable_name in unscaled_indices:
-
-                # only add the variable if it's not already present
-                if variable_name in dataset.variables.keys():
-                    continue
-
-                # get the attributes based on the name
-                variable_attributes = _variable_attributes(variable_name)
-
-                # create variables with scale month
-                data_variable = dataset.createVariable(variable_name,
-                                                       data_dtype,
-                                                       dimensions,
-                                                       fill_value=fill_value,
-                                                       zlib=False)
-                data_variable.setncatts(variable_attributes)
-
-            # create a variable for each scaled index
-            scaled_indices = ['pnp', 'spi_gamma', 'spi_pearson', 'spei_gamma', 'spei_pearson']
-            for scaled_index in scaled_indices:
-                for months in self.scale_months:
-
-                    variable_name = scaled_index + '_{}'.format(str(months).zfill(2))
-
-                    # only add the variable if it's not already present
-                    if variable_name in dataset.variables.keys():
-                        continue
-
-                    # get the attributes based on the name and number of scale months
-                    variable_attributes = _variable_attributes(scaled_index, months)
-
-                    # create month scaled variable
-                    data_variable = dataset.createVariable(variable_name,
-                                                           data_dtype,
-                                                           dimensions,
-                                                           fill_value=fill_value,
-                                                           zlib=False)
-                    data_variable.setncatts(variable_attributes)
->>>>>>> 9bc31abf
 
     # ------------------------------------------------------------------------------------------------------------------
     def _compute_and_write_division(self, div_index):
@@ -178,24 +93,16 @@
             return
 
         # open the NetCDF files 
-<<<<<<< HEAD
         with netCDF4.Dataset(self.input_file, 'a') as input_divisions, \
             netCDF4.Dataset(self.output_file, 'a') as output_divisions:
             
             climdiv_id = input_divisions['division'][div_index]
             
-=======
-        with netCDF4.Dataset(self.divisions_file, 'a') as divisions_dataset:
-
-            climdiv_id = divisions_dataset['division'][div_index]
-
->>>>>>> 9bc31abf
             # only process divisions within CONUS, 101 - 4811
             if climdiv_id > 4811:
                 return
 
             logger.info('Processing indices for division %s', climdiv_id)
-<<<<<<< HEAD
         
             # read the division of input temperature values 
             temperature = input_divisions[self.var_name_temperature][div_index, :]   # assuming dims (divisions, time)
@@ -211,28 +118,10 @@
                 # for the latitude slice specified by the index
                 latitude = input_divisions['lat'][div_index]
     
-=======
-
-            # read the division of input temperature values
-            # (assumes (divisions, time) dimensions)
-            temperature = divisions_dataset[self.var_name_temperature][div_index, :]
-
-            # initialize the latitude outside of the valid range, in order to
-            # use this within a conditional below to validate latitudes
-            latitude = -100.0
-
-            # latitudes are only available for certain divisions, make sure we have one for this division index
-            if div_index < divisions_dataset['lat'][:].size:
-                # get the actual latitude value (assumed to be in degrees north)
-                # for the latitude slice specified by the index
-                latitude = divisions_dataset['lat'][div_index]
-
->>>>>>> 9bc31abf
             # only proceed if the latitude value is within valid range            
             if not np.isnan(latitude) and (latitude < 90.0) and (latitude > -90.0):
 
                 # convert temperatures from Fahrenheit to Celsius, if necessary
-<<<<<<< HEAD
                 temperature_units = input_divisions[self.var_name_temperature].units
                 if temperature_units in ['degree_Fahrenheit',
                                          'degrees Fahrenheit',
@@ -257,24 +146,6 @@
                 # that take a single time series array as input (i.e. each division's time series is the initial
                 # 1-D array argument to the function we'll apply)
                 
-=======
-                temperature_units = divisions_dataset[self.var_name_temperature].units
-                if temperature_units in ['degree_Fahrenheit', 'degrees Fahrenheit', 'degrees F', 'fahrenheit',
-                                         'Fahrenheit', 'F']:
-
-                    # TODO make sure this application of the ufunc is any faster  pylint: disable=fixme
-                    temperature = scipy.constants.convert_temperature(temperature, 'F', 'C')
-
-                elif temperature_units not in ['degree_Celsius', 'degrees Celsius', 'degrees C', 'celsius', 'Celsius',
-                                               'C']:
-
-                    raise ValueError('Unsupported temperature units: \'{0}\''.format(temperature_units))
-
-                # use the numpy.apply_along_axis() function for computing indices such as PET that take a single
-                # time series array as input (i.e. each division's time series is the initial 1-D array argument
-                # to the function we'll apply)
-
->>>>>>> 9bc31abf
                 logger.info('\tComputing PET for division %s', climdiv_id)
 
                 logger.info('\t\tCalculating PET using Thornthwaite method')
@@ -289,26 +160,17 @@
                 pet_units = 'millimeter'
 
                 # write the PET values to NetCDF        
-<<<<<<< HEAD
                 lock_output.acquire()
                 output_divisions['pet'][div_index, :] = np.reshape(pet_time_series, (1, pet_time_series.size))
                 output_divisions.sync()
                 lock_output.release()
     
-=======
-                lock.acquire()
-                divisions_dataset['pet'][div_index, :] = np.reshape(pet_time_series, (1, pet_time_series.size))
-                divisions_dataset.sync()
-                lock.release()
-
->>>>>>> 9bc31abf
             else:
 
                 pet_time_series = np.full(temperature.shape, np.NaN)
                 pet_units = None
 
             # read the division's input precipitation and available water capacity values
-<<<<<<< HEAD
             precip_time_series = input_divisions[self.var_name_precip][div_index, :]   # assuming dims (divisions, time)
             
             if div_index < input_divisions[self.var_name_soil][:].size:
@@ -321,19 +183,6 @@
             else:
                 awc = np.NaN
                 
-=======
-            # (assumes (divisions, time) orientation)
-            precip_time_series = divisions_dataset[self.var_name_precip][div_index, :]
-
-            if div_index < divisions_dataset[self.var_name_soil][:].size:
-                # assumes single (divisions) dimension
-                awc = divisions_dataset[self.var_name_soil][div_index]
-                # AWC values need to include top inch, values from the NCEI soil file do not, so we add an inch here
-                awc += 1
-            else:
-                awc = np.NaN
-
->>>>>>> 9bc31abf
             # compute SPI and SPEI for the current division only if we have valid inputs
             if not np.isnan(precip_time_series).all():
 
@@ -343,10 +192,7 @@
                 if input_divisions[self.var_name_precip].units in possible_mm_units:
                     precip_time_series = precip_time_series * mm_to_inches_multiplier
 
-<<<<<<< HEAD
                 # only compute Palmers if we have PET already
-=======
->>>>>>> 9bc31abf
                 if not np.isnan(pet_time_series).all():
 
                     # compute Palmer indices if we have valid inputs
@@ -375,7 +221,6 @@
                         phdi = palmer_values[2]
                         pmdi = palmer_values[3]
                         zindex = palmer_values[4]
-<<<<<<< HEAD
         
                         # write the Palmer index values to NetCDF
                         lock_output.acquire()
@@ -388,64 +233,29 @@
                         lock_output.release()
         
                     # process the SPI, SPEI, and PNP at the specified month scales
-=======
-
-                        # write the PDSI values to NetCDF
-                        lock.acquire()
-                        divisions_dataset['pdsi'][div_index, :] = np.reshape(pdsi, (1, pdsi.size))
-                        divisions_dataset['phdi'][div_index, :] = np.reshape(phdi, (1, phdi.size))
-                        divisions_dataset['pmdi'][div_index, :] = np.reshape(pmdi, (1, pmdi.size))
-                        divisions_dataset['scpdsi'][div_index, :] = np.reshape(pdsi, (1, scpdsi.size))
-                        divisions_dataset['zindex'][div_index, :] = np.reshape(zindex, (1, zindex.size))
-                        divisions_dataset.sync()
-                        lock.release()
-
-                    # process the SPI and SPEI at the specified month scales
->>>>>>> 9bc31abf
                     for months in self.scale_months:
                         logger.info('\tComputing SPI/SPEI/PNP at %s-month scale for division %s', months, climdiv_id)
-<<<<<<< HEAD
     
                         # TODO ensure that the precipitation and PET values are using the same units
                         
                         # compute SPEI/Gamma
                         spei_gamma = indices.spei(precip_time_series,
                                                   months,
-=======
-
-                        # TODO ensure that the precipitation and PET values are using the same units
-
-                        # compute SPEI/Gamma
-                        spei_gamma = indices.spei(months,
->>>>>>> 9bc31abf
                                                   indices.Distribution.gamma,
                                                   compute.Periodicity.monthly,
                                                   self.data_start_year,
                                                   self.calibration_start_year,
                                                   self.calibration_end_year,
-<<<<<<< HEAD
                                                   pet_mm=pet_time_series)
 
                         # compute SPEI/Pearson
                         spei_pearson = indices.spei(precip_time_series,
                                                     months,
                                                     indices.Distribution.pearson,
-=======
-                                                  precip_time_series,
-                                                  pet_mm=pet_time_series)
-
-                        # compute SPEI/Pearson
-                        spei_pearson = indices.spei(months,
-                                                    indices.Distribution.gamma,
->>>>>>> 9bc31abf
                                                     compute.Periodicity.monthly,
                                                     self.data_start_year,
                                                     self.calibration_start_year,
                                                     self.calibration_end_year,
-<<<<<<< HEAD
-=======
-                                                    precip_time_series,
->>>>>>> 9bc31abf
                                                     pet_mm=pet_time_series)
 
                         # compute SPI/Gamma
@@ -460,11 +270,7 @@
                         # compute SPI/Pearson
                         spi_pearson = indices.spi(precip_time_series,
                                                   months,
-<<<<<<< HEAD
                                                   indices.Distribution.pearson,
-=======
-                                                  indices.Distribution.pearson_type3,
->>>>>>> 9bc31abf
                                                   self.data_start_year,
                                                   self.calibration_start_year,
                                                   self.calibration_end_year,
@@ -474,19 +280,11 @@
                         pnp = indices.percentage_of_normal(precip_time_series,
                                                            months,
                                                            self.data_start_year,
-<<<<<<< HEAD
                                                            self.calibration_start_year, 
                                                            self.calibration_end_year,
                                                            compute.Periodicity.monthly)
 
                         # create variable names which should correspond to the appropriate scaled index output variables
-=======
-                                                           self.calibration_start_year,
-                                                           self.calibration_end_year,
-                                                           compute.Periodicity.monthly)
-
-                        # create variable names corresponding to the scaled index output variables in the NetCDF
->>>>>>> 9bc31abf
                         scaled_name_suffix = str(months).zfill(2)
                         spei_gamma_variable_name = 'spei_gamma_' + scaled_name_suffix
                         spei_pearson_variable_name = 'spei_pearson_' + scaled_name_suffix
@@ -495,7 +293,6 @@
                         pnp_variable_name = 'pnp_' + scaled_name_suffix
 
                         # write the SPI, SPEI, and PNP values to NetCDF        
-<<<<<<< HEAD
                         lock_output.acquire()
                         output_divisions[spei_gamma_variable_name][div_index, :] =   \
                             np.reshape(spei_gamma, (1, spei_gamma.size))
@@ -508,55 +305,28 @@
                         output_divisions[pnp_variable_name][div_index, :] = np.reshape(pnp, (1, pnp.size))
                         output_divisions.sync()
                         lock_output.release()
-=======
-                        lock.acquire()
-                        divisions_dataset[spei_gamma_variable_name][div_index, :] = np.reshape(spei_gamma,
-                                                                                               (1, spei_gamma.size))
-                        divisions_dataset[spei_pearson_variable_name][div_index, :] = np.reshape(spei_pearson,
-                                                                                                 (1, spei_pearson.size))
-                        divisions_dataset[spi_gamma_variable_name][div_index, :] = np.reshape(spi_gamma,
-                                                                                              (1, spi_gamma.size))
-                        divisions_dataset[spi_pearson_variable_name][div_index, :] = np.reshape(spi_pearson,
-                                                                                                (1, spi_pearson.size))
-                        divisions_dataset[pnp_variable_name][div_index, :] = np.reshape(pnp, (1, pnp.size))
-                        divisions_dataset.sync()
-                        lock.release()
->>>>>>> 9bc31abf
 
     # ------------------------------------------------------------------------------------------------------------------
     def run(self):
 
         # initialize the output NetCDF that will contain the computed indices
-<<<<<<< HEAD
         with netCDF4.Dataset(self.input_file) as input_dataset:
             
-=======
-        with netCDF4.Dataset(self.divisions_file) as input_dataset:
->>>>>>> 9bc31abf
             # get the initial and final year of the input datasets
             time_variable = input_dataset.variables['time']
             self.data_start_year = netCDF4.num2date(time_variable[0], time_variable.units).year
 
             # get the number of divisions in the input dataset(s)
             divisions_count = input_dataset.variables['division'].size
-<<<<<<< HEAD
-        
-=======
-
->>>>>>> 9bc31abf
+        
         # --------------------------------------------------------------------------------------------------------------
         # Create PET and Palmer index NetCDF files, computed from input temperature, precipitation, and soil constant.
         # Compute SPI, SPEI, and PNP at all specified month scales.
         # --------------------------------------------------------------------------------------------------------------
 
         # create a process Pool for worker processes to compute indices for each division
-<<<<<<< HEAD
         pool = multiprocessing.Pool(processes=multiprocessing.cpu_count())   # use single process here when debugging
           
-=======
-        pool = multiprocessing.Pool(processes=multiprocessing.cpu_count())  # use 1 here instead when debugging
-
->>>>>>> 9bc31abf
         # map the divisions indices as an arguments iterable to the compute function
         result = pool.map_async(self._compute_and_write_division, range(divisions_count))
 
@@ -569,69 +339,13 @@
 
 
 # ----------------------------------------------------------------------------------------------------------------------
-<<<<<<< HEAD
 def _variable_info(month_scales):
     """
-=======
-def _variable_attributes(index_name,
-                         months=None):
-    """
-    Finds correct variable attributes for climate indices that will be computed by this processor.
-    
-    :param index_name: name of index for which attributes are requested
-    :param months: for month-scaled indices a number of months to use as scale
-    :return: dictionary of attribute names to values 
-    """
-
-    if index_name == 'pet':
-
-        variable_attributes = {'standard_name': 'pet',
-                               'long_name': 'Potential Evapotranspiration (PET), from Thornthwaite\'s equation',
-                               'valid_min': 0.0,
-                               'valid_max': 2000.0,
-                               'units': 'millimeter'}
-
-    elif index_name == 'pdsi':
-
-        variable_attributes = {'standard_name': 'pdsi',
-                               'long_name': 'Palmer Drought Severity Index (PDSI)',
-                               'valid_min': -10.0,
-                               'valid_max': 10.0}
-
-    elif index_name == 'scpdsi':
-
-        variable_attributes = {'standard_name': 'scpdsi',
-                               'long_name': 'Self-calibrated Palmer Drought Severity Index (PDSI)',
-                               'valid_min': -10.0,
-                               'valid_max': 10.0}
-
-    elif index_name == 'phdi':
-
-        variable_attributes = {'standard_name': 'phdi',
-                               'long_name': 'Palmer Hydrological Drought Index (PHDI)',
-                               'valid_min': -10.0,
-                               'valid_max': 10.0}
-
-    elif index_name == 'pmdi':
-
-        variable_attributes = {'standard_name': 'pmdi',
-                               'long_name': 'Palmer Modified Drought Index (PMDI)',
-                               'valid_min': -10.0,
-                               'valid_max': 10.0}
-
-    elif index_name == 'zindex':
-
-        variable_attributes = {'standard_name': 'zindex',
-                               'long_name': 'Palmer Z-Index',
-                               'valid_min': -10.0,
-                               'valid_max': 10.0}
->>>>>>> 9bc31abf
 
     :param month_scales:
     :return: for month-scaled indices (SPI, SPEI, and PNP) a list of the number of months to use as scale
     """
 
-<<<<<<< HEAD
     # the dictionary of variable names (keys) to dictionaries of variable attributes (values) we'll populate and return
     variable_attributes = {}
 
@@ -688,69 +402,16 @@
                                               'long_name': 'SPEI (Pearson), {}-month scale'.format(months),
                                               'valid_min': -3.09,
                                               'valid_max': 3.09}
-=======
-        # use the scale months in the variable name        
-        variable_name = index_name + '_{}'.format(str(months).zfill(2))
-
-        if index_name == 'pnp':
-
-            variable_attributes = {'standard_name': variable_name,
-                                   'long_name': 'Percent average precipitation, {}-month scale'.format(months),
-                                   'valid_min': 0,
-                                   'valid_max': 10.0,
-                                   'units': 'percent of average'}
-
-        elif index_name == 'spi_gamma':
-
-            variable_attributes = {'standard_name': variable_name,
-                                   'long_name': 'SPI (Gamma), {}-month scale'.format(months),
-                                   'valid_min': -3.09,
-                                   'valid_max': 3.09}
-
-        elif index_name == 'spi_pearson':
-
-            variable_attributes = {'standard_name': variable_name,
-                                   'long_name': 'SPI (Pearson), {}-month scale'.format(months),
-                                   'valid_min': -3.09,
-                                   'valid_max': 3.09}
-
-        elif index_name == 'spei_gamma':
-
-            variable_attributes = {'standard_name': variable_name,
-                                   'long_name': 'SPEI (Gamma), {}-month scale'.format(months),
-                                   'valid_min': -3.09,
-                                   'valid_max': 3.09}
-
-        elif index_name == 'spei_pearson':
-
-            variable_attributes = {'standard_name': variable_name,
-                                   'long_name': 'SPEI (Pearson), {}-month scale'.format(months),
-                                   'valid_min': -3.09,
-                                   'valid_max': 3.09}
-
-        else:
-
-            message = '{0} is an unsupported index type'.format(index_name)
-            logger.error(message)
-            raise ValueError(message)
->>>>>>> 9bc31abf
 
     return variable_attributes
 
 
 # ----------------------------------------------------------------------------------------------------------------------
-<<<<<<< HEAD
 def process_divisions(input_file,
                       output_file,
                       precip_var_name,
                       temp_var_name,
                       awc_var_name,
-=======
-def process_divisions(divisions_file,
-                      var_name_precip,
-                      var_name_temp,
-                      var_name_awc,
->>>>>>> 9bc31abf
                       month_scales,
                       calibration_start_year,
                       calibration_end_year,
@@ -758,18 +419,11 @@
     """
     Performs indices processing from climate divisions inputs.
     
-<<<<<<< HEAD
     :param input_file
     :param output_file
     :param precip_var_name
     :param temp_var_name
     :param awc_var_name
-=======
-    :param divisions_file
-    :param var_name_precip
-    :param var_name_temp
-    :param var_name_awc
->>>>>>> 9bc31abf
     :param month_scales
     :param calibration_start_year
     :param calibration_end_year
@@ -777,18 +431,11 @@
     """
 
     # perform the processing
-<<<<<<< HEAD
     divisions_processor = DivisionsProcessor(input_file,
                                              output_file,
                                              precip_var_name,
                                              temp_var_name,
                                              awc_var_name,
-=======
-    divisions_processor = DivisionsProcessor(divisions_file,
-                                             var_name_precip,
-                                             var_name_temp,
-                                             var_name_awc,
->>>>>>> 9bc31abf
                                              month_scales,
                                              calibration_start_year,
                                              calibration_end_year,
@@ -810,7 +457,6 @@
 
         # parse the command line arguments
         parser = argparse.ArgumentParser()
-<<<<<<< HEAD
         parser.add_argument("--input_file", 
                             help="Input dataset file (NetCDF) containing temperature, precipitation, and soil "
                                  "values for PDSI, SPI, SPEI, and PNP computations",
@@ -827,20 +473,6 @@
         parser.add_argument("--output_file",
                             help=" Output file path",
                             required=True)
-=======
-        parser.add_argument("--netcdf_divs",
-                            help="Input dataset file (NetCDF) containing temperature, precipitation, and soil values",
-                            required=True)
-        parser.add_argument("--var_name_precip",
-                            help="Precipitation variable name used in the input NetCDF file",
-                            required=True)
-        parser.add_argument("--var_name_temp",
-                            help="Temperature variable name used in the input NetCDF file",
-                            required=True)
-        parser.add_argument("--var_name_awc",
-                            help="Available water capacity variable name used in the input NetCDF file",
-                            required=False)
->>>>>>> 9bc31abf
         parser.add_argument("--scales",
                             help="Month scales over which the PNP, SPI, and SPEI values are to be computed",
                             type=int,
@@ -858,13 +490,8 @@
                             choices=range(1870, start_datetime.year + 1),
                             required=True)
         parser.add_argument("--divisions",
-<<<<<<< HEAD
                             help="Divisions for which the PNP, SPI, and SPEI values are to be computed "
                                  "(useful for specifying a short list of divisions",
-=======
-                            help="Divisions for which the PNP, SPI, and SPEI values are to be computed, "
-                                 "for specifying a subset of divisions when all aren't required (useful for debugging)",
->>>>>>> 9bc31abf
                             type=int,
                             nargs='*',
                             choices=range(101, 4811),
@@ -872,12 +499,8 @@
         args = parser.parse_args()
 
         # perform the processing
-<<<<<<< HEAD
         process_divisions(args.input_file,
                           args.output_file,
-=======
-        process_divisions(args.netcdf_divs,
->>>>>>> 9bc31abf
                           args.var_name_precip,
                           args.var_name_temp,
                           args.var_name_awc,
@@ -894,4 +517,4 @@
 
     except Exception as ex:
         logger.exception('Failed to complete', exc_info=True)
-        raise
+        raise